name: Backend-switching-tests-gardener (reusable)

on:
  workflow_call:
    inputs:
      eventing-manager-image:
        description: Container image of eventing-manger which needs to be tested.
        required: true
        type: string
      kube-version:
        description: Kubernetes version for the Gardener cluster.
        required: false
        type: string
      cluster-name-prefix:
        description: Prefix to use as prefix for name of Gardener cluster.
        required: false
        type: string
        default: "ghem-"

jobs:
  backend-switching:
    runs-on: ubuntu-latest
    env:
      KYMA_STABILITY: "unstable"
      KYMA: "./hack/kyma"
      MANAGER_IMAGE: ${{ inputs.eventing-manager-image }}

    steps:
      - uses: actions/checkout@v5

      - name: Setup Go via go.mod
        uses: actions/setup-go@v5
        with:
          go-version-file: go.mod

      - run: go version

      - name: Install Kyma CLI
        run: |
          make kyma

      - name: Provision Gardener cluster
        env:
          GARDENER_CLUSTER_VERSION: ${{ inputs.kube-version }}
          CLUSTER_PREFIX: ${{ inputs.cluster-name-prefix }}
          GARDENER_PROJECT_NAME: ${{ vars.GARDENER_PROJECT_NAME }}
          GARDENER_PROVIDER_SECRET_NAME: ${{ vars.GARDENER_PROVIDER_SECRET_NAME_AWS }}
          MACHINE_TYPE: "m5.xlarge"
          SCALER_MIN: "1"
          SCALER_MAX: "2"
          RETRY_ATTEMPTS: "1"
          GARDENER_KYMATUNAS: ${{ secrets.GARDENER_KYMATUNAS }}
        run: |
          # setup Gardener kubeconfig.
          mkdir -p "${HOME}/.gardener"
          export GARDENER_KUBECONFIG="${HOME}/.gardener/kubeconfig"
          echo ${GARDENER_KYMATUNAS} | base64 --decode > ${GARDENER_KUBECONFIG}
          # generate cluster name and export it to Github env for cleanup step to access it.
          export CLUSTER_NAME="${CLUSTER_PREFIX}$(openssl rand -hex 2)"
          echo "CLUSTER_NAME=${CLUSTER_NAME}" >> $GITHUB_ENV
          # set random region for AWS.
          export GARDENER_REGION=$(./scripts/gardener/aws/get_random_region.sh)
          export GARDENER_ZONES="${GARDENER_REGION}a"
          # provision gardener cluster.
          make -C hack/ci/ provision-gardener-cluster
          kubectl version
          kubectl cluster-info
          kubectl get nodes
          kubectl get ns

      - name: Create kyma-system namespace
        run: |
          kubectl create ns kyma-system || true

      - name: Create EventMesh secret
        env:
          EVENTMESH_K8S_SECRET: ${{ secrets.EVENTMESH_K8S_SECRET }}
        run: |
          echo "${EVENTMESH_K8S_SECRET}" | base64 --decode > k8s-em.yaml
          kubectl apply -n kyma-system -f k8s-em.yaml
          rm k8s-em.yaml

      - name: Create IAS application for EventMesh
        env:
          TEST_EVENTING_AUTH_IAS_URL: ${{ vars.EVENTING_AUTH_IAS_URL }}
          TEST_EVENTING_AUTH_IAS_USER: ${{ vars.EVENTING_AUTH_IAS_USER }}
          TEST_EVENTING_AUTH_IAS_PASSWORD: ${{ secrets.EVENTING_AUTH_IAS_PASSWORD }}
        run: |
          export DISPLAY_NAME=${CLUSTER_NAME}
          make -C hack/ci/ create-ias-app

      - name: Install latest released Istio Module
        run: |
          make -C hack/ci/ install-istio-module

      - name: Install latest released API Gateway Manager
        run: |
          make -C hack/ci/ install-api-gateway-module

      - name: Install latest released NATS Manager
        run: |
          make -C hack/ci/ install-nats-module

      - name: Deploy eventing-manager
        run: |
          make install
          make deploy IMG=$MANAGER_IMAGE
          kubectl apply -f config/samples/default_nats.yaml

      - name: Wait for Installed modules to be ready
        run: |
          make -C hack/ci/ wait-istio-cr-ready
          make -C hack/ci/ wait-api-gateway-cr-ready
          make -C hack/ci/ wait-nats-cr-warning
          make -C hack/ci/ wait-eventing-cr-ready-with-backend ACTIVE_BACKEND=NATS

      - name: Setup eventing tests
        run: |
          # create API Rules for EPP and Sink.
          export DOMAIN_TO_EXPOSE_WORKLOADS="$(kubectl get cm -n kube-system shoot-info -o=jsonpath='{.data.domain}')"
<<<<<<< HEAD
=======
          
>>>>>>> dde575fe
          # define URLs.
          export SINK_PORT_FORWARDED_URL=https://sink-e2e-tests.${DOMAIN_TO_EXPOSE_WORKLOADS}
          export PUBLISHER_URL=https://epp-e2e-tests.${DOMAIN_TO_EXPOSE_WORKLOADS}
          # export ENVs to Github for all next steps.
          echo "SINK_PORT_FORWARDED_URL=${SINK_PORT_FORWARDED_URL}" >> $GITHUB_ENV
          echo "PUBLISHER_URL=${PUBLISHER_URL}" >> $GITHUB_ENV
          # setup e2e tests.
          make e2e-eventing-setup
<<<<<<< HEAD
          # expose the sink and EPP.
=======
>>>>>>> dde575fe
          ./hack/e2e/scripts/expose_epp_and_sink.sh

      - name: Test eventing with NATS
        run: |
          make e2e-eventing

      - name: Switch to EventMesh backend
        run: |
          kubectl apply -f config/samples/default_eventmesh.yaml
          make -C hack/ci/ wait-eventing-cr-ready-with-backend ACTIVE_BACKEND=EventMesh

      - name: Test eventing with EventMesh
        env:
          BACKEND_TYPE: "EventMesh"
        run: |
          # run tests.
          make e2e-eventing

      - name: Switch back to NATS backend
        run: |
          kubectl apply -f config/samples/default_nats.yaml
          make -C hack/ci/ wait-eventing-cr-ready-with-backend ACTIVE_BACKEND=NATS

      - name: Test eventing again with NATS
        run: |
          # run tests.
          make e2e-eventing

      - name: Test eventing cleanup
        run: |
          make e2e-cleanup

      - name: On error, fetch NATS CR
        if: failure()
        run: |
          kubectl get nats.operator.kyma-project.io -n kyma-system -o yaml

      - name: On error, fetch Eventing CRs
        if: failure()
        run: |
          kubectl get eventing.operator.kyma-project.io -n kyma-system -o yaml

      - name: On error, fetch Istio CR
        if: failure()
        run: |
          kubectl get istios.operator.kyma-project.io -n kyma-system -o yaml

      - name: On error, fetch API Gateway CR
        if: failure()
        run: |
          kubectl get apigateways.operator.kyma-project.io -n kyma-system -o yaml

      - name: Cleanup modules
        if: ${{ always() }}
        run: |
          ./scripts/cleanup_modules.sh

      - name: Delete IAS application
        if: ${{ always() }}
        env:
          TEST_EVENTING_AUTH_IAS_URL: ${{ vars.EVENTING_AUTH_IAS_URL }}
          TEST_EVENTING_AUTH_IAS_USER: ${{ vars.EVENTING_AUTH_IAS_USER }}
          TEST_EVENTING_AUTH_IAS_PASSWORD: ${{ secrets.EVENTING_AUTH_IAS_PASSWORD }}
        run: |
          export IAS_APPLICATION_LOCATION=$(cat ~/.ias_location)
          make -C hack/ci/ delete-ias-app

      - name: Delete Gardener cluster
        if: ${{ always() }}
        env:
          GARDENER_PROVIDER_SECRET_NAME: "tunas-aws"
          GARDENER_PROJECT_NAME: "kymatunas"
          WAIT_FOR_DELETE_COMPLETION: "false"
        run: |
          export GARDENER_KUBECONFIG="${HOME}/.gardener/kubeconfig"
          make -C hack/ci/ deprovision-gardener-cluster<|MERGE_RESOLUTION|>--- conflicted
+++ resolved
@@ -118,10 +118,6 @@
         run: |
           # create API Rules for EPP and Sink.
           export DOMAIN_TO_EXPOSE_WORKLOADS="$(kubectl get cm -n kube-system shoot-info -o=jsonpath='{.data.domain}')"
-<<<<<<< HEAD
-=======
-          
->>>>>>> dde575fe
           # define URLs.
           export SINK_PORT_FORWARDED_URL=https://sink-e2e-tests.${DOMAIN_TO_EXPOSE_WORKLOADS}
           export PUBLISHER_URL=https://epp-e2e-tests.${DOMAIN_TO_EXPOSE_WORKLOADS}
@@ -130,10 +126,6 @@
           echo "PUBLISHER_URL=${PUBLISHER_URL}" >> $GITHUB_ENV
           # setup e2e tests.
           make e2e-eventing-setup
-<<<<<<< HEAD
-          # expose the sink and EPP.
-=======
->>>>>>> dde575fe
           ./hack/e2e/scripts/expose_epp_and_sink.sh
 
       - name: Test eventing with NATS
