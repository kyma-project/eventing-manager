name: Lint Go code

on:
  pull_request:
    branches:
      - "main"
      - "release-*"
    paths-ignore:
<<<<<<< HEAD
      - 'docs/**'
      - '**.md'
      - 'sec-scanners-config.yaml'
=======
      - "docs/**"
      - "**.md"
      - "sec-scanners-config.yaml"
      - CODEOWNERS
      - LICENSE
      - LICENSES
      - OWNERS
      - OWNERS_ALIASES
      - PROJECT
>>>>>>> f29845ff

permissions:
  contents: read
  # Optional: allow read access to pull request. Use with `only-new-issues` option.
  pull-requests: read
  # Optional: Allow write access to checks to allow the action to annotate code in the PR.
  checks: write

jobs:
  code-linter:
    name: "Run golangci-lint"
    steps:
      - name: Setup Go
        uses: actions/setup-go@v5
        with:
          go-version: 1.21 # This can be a specific version. E.g. 1.19 or 1.21.x

      - name: Checkout code
        uses: actions/checkout@v4

      - name: golangci-lint
        uses: golangci/golangci-lint-action@v4
        with:
          version: v1.55<|MERGE_RESOLUTION|>--- conflicted
+++ resolved
@@ -6,11 +6,6 @@
       - "main"
       - "release-*"
     paths-ignore:
-<<<<<<< HEAD
-      - 'docs/**'
-      - '**.md'
-      - 'sec-scanners-config.yaml'
-=======
       - "docs/**"
       - "**.md"
       - "sec-scanners-config.yaml"
@@ -20,7 +15,6 @@
       - OWNERS
       - OWNERS_ALIASES
       - PROJECT
->>>>>>> f29845ff
 
 permissions:
   contents: read
