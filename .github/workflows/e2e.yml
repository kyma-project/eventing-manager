--- conflicted
+++ resolved
@@ -50,7 +50,7 @@
         if: github.event_name == 'push'
         uses: kyma-project/wait-for-commit-status-action@2b3ffe09af8b6f40e1213d5fb7f91a7bd41ffb20
         with:
-          context: ${{ github.ref == 'main' && 'post-eventing-manager-build' || 'release-eventing-manager-build' }}
+          context: "post-eventing-manager-build"
           commit_ref: "${{ github.sha }}"
           timeout: 600000 # 10 minutes in milliseconds
           # The check interval is kept long otherwise it will exhaust the GitHub rate limit (More info: https://docs.github.com/en/rest/overview/resources-in-the-rest-api?apiVersion=2022-11-28#rate-limiting)
@@ -70,9 +70,6 @@
           # export value to job output
           export IMAGE_NAME="$(cat image.name)"
           echo "IMAGE_NAME: ${IMAGE_NAME}"
-<<<<<<< HEAD
-          echo "image_name=${IMAGE_NAME}" >> "$GITHUB_OUTPUT"
-=======
           echo "image_name=${IMAGE_NAME}" >> "$GITHUB_OUTPUT"
 
   nats:
@@ -190,5 +187,4 @@
     with:
       eventing-manager-image: ${{ needs.wait-until-build-succeeds.outputs.image-name }}
       cluster-name-prefix: "ghem-"
-    secrets: inherit
->>>>>>> 5a06dc68
+    secrets: inherit