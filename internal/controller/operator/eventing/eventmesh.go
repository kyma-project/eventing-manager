--- conflicted
+++ resolved
@@ -51,14 +51,7 @@
 	if err != nil {
 		return fmt.Errorf("failed to sync OAuth secret: %w", err)
 	}
-<<<<<<< HEAD
-	// retrieve secret to authenticate with EventMesh
-	eventMeshSecret, err := r.kubeClient.GetSecret(ctx, eventing.Spec.Backend.Config.EventMeshSecret)
-	if err != nil {
-		return fmt.Errorf("failed to get EventMesh secret: %w", err)
-	}
-=======
->>>>>>> e7a0190f
+
 	// CreateOrUpdate deployment for publisher proxy secret
 	secretForPublisher, err := r.SyncPublisherProxySecret(ctx, eventMeshSecret)
 	if err != nil {
