--- conflicted
+++ resolved
@@ -64,13 +64,8 @@
 		givenIsNATSSubManagerStarted bool
 		givenShouldRetry             bool
 		givenUpdateTest              bool
-<<<<<<< HEAD
 		givenHashBefore              int64
 		givenNATSSubManagerMock      func() *ecsubmanagermocks.Manager
-=======
-		givenHashBefore              uint64
-		givenNATSSubManagerMock      func() *submanagermocks.Manager
->>>>>>> 7b9d669a
 		givenEventingManagerMock     func() *managermocks.Manager
 		givenNatsConfigHandlerMock   func() *mocks.NatsConfigHandler
 		givenManagerFactoryMock      func(*submanagermocks.Manager) *subscriptionmanagermocks.ManagerFactory
@@ -81,15 +76,9 @@
 		{
 			name:                         "it should do nothing because subscription manager is already started",
 			givenIsNATSSubManagerStarted: true,
-<<<<<<< HEAD
 			givenHashBefore:              int64(-7550677537009891034),
-			givenNATSSubManagerMock: func() *ecsubmanagermocks.Manager {
-				jetStreamSubManagerMock := new(ecsubmanagermocks.Manager)
-=======
-			givenHashBefore:              uint64(10896066536699660582),
 			givenNATSSubManagerMock: func() *submanagermocks.Manager {
 				jetStreamSubManagerMock := new(submanagermocks.Manager)
->>>>>>> 7b9d669a
 				jetStreamSubManagerMock.On("Start", mock.Anything, mock.Anything).Return(nil).Once()
 				jetStreamSubManagerMock.On("Stop", mock.Anything, mock.Anything).Return(nil).Once()
 				return jetStreamSubManagerMock
@@ -113,15 +102,9 @@
 			name: "it should initialize and start subscription manager because " +
 				"subscription manager is not started",
 			givenIsNATSSubManagerStarted: false,
-<<<<<<< HEAD
 			givenHashBefore:              int64(0),
-			givenNATSSubManagerMock: func() *ecsubmanagermocks.Manager {
-				jetStreamSubManagerMock := new(ecsubmanagermocks.Manager)
-=======
-			givenHashBefore:              uint64(0),
 			givenNATSSubManagerMock: func() *submanagermocks.Manager {
 				jetStreamSubManagerMock := new(submanagermocks.Manager)
->>>>>>> 7b9d669a
 				jetStreamSubManagerMock.On("Init", mock.Anything).Return(nil).Once()
 				jetStreamSubManagerMock.On("Start", mock.Anything, mock.Anything).Return(nil).Once()
 				return jetStreamSubManagerMock
@@ -148,15 +131,9 @@
 			name: "it should retry to start subscription manager when subscription manager was " +
 				"successfully initialized but failed to start",
 			givenIsNATSSubManagerStarted: false,
-<<<<<<< HEAD
 			givenHashBefore:              int64(0),
-			givenNATSSubManagerMock: func() *ecsubmanagermocks.Manager {
-				jetStreamSubManagerMock := new(ecsubmanagermocks.Manager)
-=======
-			givenHashBefore:              uint64(0),
 			givenNATSSubManagerMock: func() *submanagermocks.Manager {
 				jetStreamSubManagerMock := new(submanagermocks.Manager)
->>>>>>> 7b9d669a
 				jetStreamSubManagerMock.On("Init", mock.Anything).Return(nil).Once()
 				jetStreamSubManagerMock.On("Start", mock.Anything, mock.Anything).Return(errors.New("failed to start")).Twice()
 				return jetStreamSubManagerMock
