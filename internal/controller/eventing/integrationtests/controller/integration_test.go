--- conflicted
+++ resolved
@@ -165,7 +165,7 @@
 				testEnvironment.EnsureEPPK8sResourcesHaveOwnerReference(t, *tc.givenEventing)
 
 				// check if EPP resources are correctly created.
-				deployment, err := testEnvironment.GetDeploymentFromK8s(ecdeployment.PublisherName, givenNamespace)
+				deployment, err := testEnvironment.GetDeploymentFromK8s(tc.givenEventing.Name, givenNamespace)
 				require.NoError(t, err)
 				// K8s Services
 				testEnvironment.EnsureEPPPublishServiceCorrect(t, deployment, *tc.givenEventing)
@@ -306,9 +306,8 @@
 
 			// then
 			if *testEnvironment.EnvTestInstance.UseExistingCluster {
-<<<<<<< HEAD
-				testEnvironment.EnsureDeploymentNotFound(t, ecdeployment.PublisherName, givenNamespace)
-				testEnvironment.EnsureHPANotFound(t, ecdeployment.PublisherName, givenNamespace)
+				testEnvironment.EnsureDeploymentNotFound(t, tc.givenEventing.Name, givenNamespace)
+				testEnvironment.EnsureHPANotFound(t, tc.givenEventing.Name, givenNamespace)
 				testEnvironment.EnsureK8sServiceNotFound(t,
 					eventing.GetEPPPublishServiceName(*tc.givenEventing), givenNamespace)
 				testEnvironment.EnsureK8sServiceNotFound(t,
@@ -325,10 +324,6 @@
 				// check if the owner reference is set.
 				// if owner reference is set then these resources would be garbage collected in real k8s cluster.
 				testEnvironment.EnsureEPPK8sResourcesHaveOwnerReference(t, *tc.givenEventing)
-=======
-				testEnvironment.EnsureDeploymentNotFound(t, tc.givenEventing.Name, givenNamespace)
-				testEnvironment.EnsureHPANotFound(t, tc.givenEventing.Name, givenNamespace)
->>>>>>> 73b4b690
 			}
 		})
 	}
