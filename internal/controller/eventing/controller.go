--- conflicted
+++ resolved
@@ -62,20 +62,6 @@
 //go:generate mockery --name=Manager --dir=../../../vendor/sigs.k8s.io/controller-runtime/pkg/manager --outpkg=mocks --case=underscore
 type Reconciler struct {
 	client.Client
-<<<<<<< HEAD
-	logger                  *logger.Logger
-	ctrlManager             ctrl.Manager
-	eventingManager         eventing.Manager
-	kubeClient              k8s.Client
-	scheme                  *runtime.Scheme
-	recorder                record.EventRecorder
-	subManagerFactory       subscriptionmanager.ManagerFactory
-	natsSubManager          ecsubscriptionmanager.Manager
-	isNATSSubManagerStarted bool
-	natsConfigHandler       NatsConfigHandler
-	backendConfig           env.BackendConfig
-	allowedEventingCR       *eventingv1alpha1.Eventing
-=======
 	logger                       *logger.Logger
 	ctrlManager                  ctrl.Manager
 	eventingManager              eventing.Manager
@@ -90,7 +76,7 @@
 	natsConfigHandler            NatsConfigHandler
 	oauth2credentials            oauth2Credentials
 	backendConfig                env.BackendConfig
->>>>>>> 8a6daa55
+	allowedEventingCR       *eventingv1alpha1.Eventing
 }
 
 func NewReconciler(
