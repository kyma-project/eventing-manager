--- conflicted
+++ resolved
@@ -165,8 +165,7 @@
 	log *zap.SugaredLogger) (ctrl.Result, error) {
 	// skip reconciliation for deletion if the finalizer is not set.
 	if !r.containsFinalizer(eventing) {
-<<<<<<< HEAD
-		log.Debugf("skipped reconciliation for deletion as finalizer is not set.")
+		log.Debug("skipped reconciliation for deletion as finalizer is not set.")
 		return ctrl.Result{}, nil
 	}
 
@@ -175,12 +174,6 @@
 		return ctrl.Result{}, r.syncStatusWithNATSErr(ctx, eventing, err, log)
 	}
 
-=======
-		log.Debug("skipped reconciliation for deletion as finalizer is not set.")
-		return ctrl.Result{}, nil
-	}
-
->>>>>>> 8b34b7a6
 	// TODO: Implement me, this is a dummy implementation for testing.
 
 	return r.removeFinalizer(ctx, eventing)
