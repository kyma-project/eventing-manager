package cache

import (
	kappsv1 "k8s.io/api/apps/v1"
	kautoscalingv1 "k8s.io/api/autoscaling/v1"
	kcorev1 "k8s.io/api/core/v1"
	krbacv1 "k8s.io/api/rbac/v1"
	"k8s.io/apimachinery/pkg/labels"
	"k8s.io/client-go/rest"
	"sigs.k8s.io/controller-runtime/pkg/cache"
	"sigs.k8s.io/controller-runtime/pkg/client"

	"github.com/kyma-project/eventing-manager/internal/label"
)

func New(config *rest.Config, options cache.Options) (cache.Cache, error) {
	return cache.New(config, applySelectors(options))
}

// applySelectors applies label selectors to runtime objects created by the EventingManager.
func applySelectors(options cache.Options) cache.Options {
<<<<<<< HEAD
	instanceEventing := fromLabelSelector(label.SelectorInstanceEventing())
=======
	createdByEventingManager := fromLabelSelector(label.SelectorCreatedByEventingManager())
>>>>>>> ac35bffd
	options.ByObject = map[client.Object]cache.ByObject{
		&kappsv1.Deployment{}:                     createdByEventingManager,
		&kcorev1.ServiceAccount{}:                 createdByEventingManager,
		&krbacv1.ClusterRole{}:                    createdByEventingManager,
		&krbacv1.ClusterRoleBinding{}:             createdByEventingManager,
		&kautoscalingv1.HorizontalPodAutoscaler{}: createdByEventingManager,
	}
	return options
}

func fromLabelSelector(selector labels.Selector) cache.ByObject {
	return cache.ByObject{Label: selector}
}<|MERGE_RESOLUTION|>--- conflicted
+++ resolved
@@ -19,11 +19,7 @@
 
 // applySelectors applies label selectors to runtime objects created by the EventingManager.
 func applySelectors(options cache.Options) cache.Options {
-<<<<<<< HEAD
-	instanceEventing := fromLabelSelector(label.SelectorInstanceEventing())
-=======
 	createdByEventingManager := fromLabelSelector(label.SelectorCreatedByEventingManager())
->>>>>>> ac35bffd
 	options.ByObject = map[client.Object]cache.ByObject{
 		&kappsv1.Deployment{}:                     createdByEventingManager,
 		&kcorev1.ServiceAccount{}:                 createdByEventingManager,
