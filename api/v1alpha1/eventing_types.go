/*
Copyright 2023.

Licensed under the Apache License, Version 2.0 (the "License");
you may not use this file except in compliance with the License.
You may obtain a copy of the License at

    http://www.apache.org/licenses/LICENSE-2.0

Unless required by applicable law or agreed to in writing, software
distributed under the License is distributed on an "AS IS" BASIS,
WITHOUT WARRANTIES OR CONDITIONS OF ANY KIND, either express or implied.
See the License for the specific language governing permissions and
limitations under the License.
*/

// nolint:lll //this is annotation
package v1alpha1

import (
	corev1 "k8s.io/api/core/v1"
	"k8s.io/apimachinery/pkg/api/resource"
	metav1 "k8s.io/apimachinery/pkg/apis/meta/v1"
)

type ConditionReason string

type ConditionType string

const (
	StateReady      string = "Ready"
	StateError      string = "Error"
	StateProcessing string = "Processing"

	ConditionNATSAvailable                 ConditionType = "NATSAvailable"
	ConditionPublisherProxyReady           ConditionType = "PublisherProxyReady"
	ConditionWebhookReady                  ConditionType = "WebhookReady"
	ConditionSubscriptionManagerReady      ConditionType = "SubscriptionManagerReady"
	ConditionSubscriptionManagerProcessing ConditionType = "SubscriptionManagerProcessing"

	// common reasons
	ConditionReasonProcessing ConditionReason = "Processing"
	ConditionReasonDeleted    ConditionReason = "Deleted"
	ConditionReasonStopped    ConditionReason = "Stopped"

	// publisher proxy reasons
	ConditionReasonDeployed                   ConditionReason = "Deployed"
	ConditionReasonDeployedFailed             ConditionReason = "DeployFailed"
	ConditionReasonDeploymentStatusSyncFailed ConditionReason = "DeploymentStatusSyncFailed"
	ConditionReasonNATSAvailable              ConditionReason = "Available"
	ConditionReasonNATSNotAvailable           ConditionReason = "NotAvailable"
	ConditionReasonForbidden                  ConditionReason = "Forbidden"
	ConditionReasonWebhookFailed              ConditionReason = "WebhookFailed"
	ConditionReasonWebhookReady               ConditionReason = "Ready"
	ConditionReasonDeletedFailed              ConditionReason = "DeletionFailed"

	// message for conditions
<<<<<<< HEAD
	ConditionPublisherProxyReadyMessage           = "Publisher proxy is deployed"
	ConditionNATSAvailableMessage                 = "NATS is available"
	ConditionWebhookReadyMessage                  = "Webhook is available"
	ConditionPublisherProxyProcessingMessage      = "Eventing publisher proxy deployment is in progress"
	ConditionSubscriptionManagerReadyMessage      = "Subscription manager is ready"
	ConditionSubscriptionManagerProcessingMessage = "Subscription manager is ready"
=======
	ConditionPublisherProxyReadyMessage        = "Publisher proxy is deployed"
	ConditionPublisherProxyDeletedMessage      = "Publisher proxy is deleted"
	ConditionNATSAvailableMessage              = "NATS is available"
	ConditionWebhookReadyMessage               = "Webhook is available"
	ConditionPublisherProxyProcessingMessage   = "Eventing publisher proxy deployment is in progress"
	ConditionSubscriptionManagerReadyMessage   = "Subscription manager is ready"
	ConditionSubscriptionManagerStoppedMessage = "Subscription manager is stopped"
>>>>>>> 796586b9

	// subscription manager reasons
	ConditionReasonEventMeshSubManagerReady      ConditionReason = "EventMeshSubscriptionManagerReady"
	ConditionReasonEventMeshSubManagerFailed     ConditionReason = "EventMeshSubscriptionManagerFailed"
	ConditionReasonEventMeshSubManagerStopFailed ConditionReason = "EventMeshSubscriptionManagerStopFailed"
	ConditionReasonSubManagerProcessing          ConditionReason = "SubscriptionManagerProcessing"
)

// NOTE: json tags are required.  Any new fields you add must have json tags for the fields to be serialized.

// Eventing is the Schema for the eventing API.
// +kubebuilder:object:root=true
// +kubebuilder:subresource:status
// +kubebuilder:printcolumn:name="State",type="string",JSONPath=".status.state",description="State of Eventing"
// +kubebuilder:printcolumn:name="Age",type="date",JSONPath=".metadata.creationTimestamp",description="Age of the resource"
type Eventing struct {
	metav1.TypeMeta   `json:",inline"`
	metav1.ObjectMeta `json:"metadata,omitempty"`

	// +kubebuilder:default:={backend:{type:"NATS", config:{natsStreamStorageType:"File", natsStreamReplicas:3, natsStreamMaxSize:"700Mi", natsMaxMsgsPerTopic:1000000}}, logging:{logLevel:Info}, publisher:{replicas:{min:2,max:2}, resources:{limits:{cpu:"500m",memory:"512Mi"}, requests:{cpu:"10m",memory:"256Mi"}}}}
	Spec   EventingSpec   `json:"spec,omitempty"`
	Status EventingStatus `json:"status,omitempty"`
}

// EventingStatus defines the observed state of Eventing
type EventingStatus struct {
	ActiveBackend     BackendType        `json:"activeBackend"`
	BackendConfigHash uint64             `json:"specHash"`
	State             string             `json:"state"`
	Conditions        []metav1.Condition `json:"conditions,omitempty"`
}

// EventingSpec defines the desired state of Eventing
type EventingSpec struct {
	// Backend defines the active backend used by Eventing.
	// +kubebuilder:default:={type:"NATS", config:{natsStreamStorageType:"File", natsStreamReplicas:3, natsStreamMaxSize:"700Mi", natsMaxMsgsPerTopic:1000000}}
	// +kubebuilder:validation:XValidation:rule=" (self.type != 'EventMesh') || ((self.type == 'EventMesh') && (self.config.eventMeshSecret != ''))", message="secret cannot be empty if EventMesh backend is used"
	Backend Backend `json:"backend"`

	// Publisher defines the configurations for eventing-publisher-proxy.
	// +kubebuilder:default:={replicas:{min:2,max:2}, resources:{limits:{cpu:"500m",memory:"512Mi"}, requests:{cpu:"10m",memory:"256Mi"}}}
	Publisher `json:"publisher,omitempty"`

	// Logging defines the log level for eventing-manager.
	// +kubebuilder:default:={logLevel:Info}
	Logging `json:"logging,omitempty"`

	// Annotations allows to add annotations to resources.
	Annotations map[string]string `json:"annotations,omitempty"`

	// Labels allows to add Labels to resources.
	Labels map[string]string `json:"labels,omitempty"`
}

// +kubebuilder:object:root=true

// EventingList contains a list of Eventing
type EventingList struct {
	metav1.TypeMeta `json:",inline"`
	metav1.ListMeta `json:"metadata,omitempty"`
	Items           []Eventing `json:"items"`
}

type BackendType string

const (
	EventMeshBackendType BackendType = "EventMesh"
	NatsBackendType      BackendType = "NATS"
)

// Backend defines eventing backend.
type Backend struct {
	// Type defines which backend to use. The value is either `EventMesh`, or `NATS`.
	// +kubebuilder:default:="NATS"
	// +kubebuilder:validation:XValidation:rule="self=='NATS' || self=='EventMesh' || self==''", message="backend type can only be set to NATS or EventMesh"
	Type BackendType `json:"type"`

	// Config defines configuration for eventing backend.
	// +kubebuilder:default:={natsStreamStorageType:"File", natsStreamReplicas:3, natsStreamMaxSize:"700Mi", natsMaxMsgsPerTopic:1000000}
	Config BackendConfig `json:"config,omitempty"`
}

// BackendConfig defines configuration for eventing backend.
type BackendConfig struct {
	// NATSStreamStorageType defines the storage type for stream data.
	// +kubebuilder:default:="File"
	// +kubebuilder:validation:XValidation:rule="self=='File' || self=='Memory'", message="storage type can only be set to File or Memory"
	NATSStreamStorageType string `json:"natsStreamStorageType,omitempty"`

	// NATSStreamReplicas defines the number of replicas for stream.
	// +kubebuilder:default:=3
	NATSStreamReplicas int `json:"natsStreamReplicas,omitempty"`

	// NATSStreamMaxSize defines the maximum storage size for stream data.
	// +kubebuilder:default:="700Mi"
	NATSStreamMaxSize resource.Quantity `json:"natsStreamMaxSize,omitempty"`

	// NATSMaxMsgsPerTopic limits how many messages in the NATS stream to retain per subject.
	// +kubebuilder:default:=1000000
	NATSMaxMsgsPerTopic int `json:"natsMaxMsgsPerTopic,omitempty"`

	// EventMeshSecret defines the namespaced name of K8s Secret containing EventMesh credentials. The format of name is "namespace/name".
	// +kubebuilder:validation:Pattern:="^[a-zA-Z0-9_-]+/[a-zA-Z0-9_-]+$"
	EventMeshSecret string `json:"eventMeshSecret,omitempty"`

	// +kubebuilder:default:="sap.kyma.custom"
	// +kubebuilder:validation:XValidation:rule="self!=''", message="eventTypePrefix cannot be empty"
	EventTypePrefix string `json:"eventTypePrefix,omitempty"`
}

// Publisher defines the configurations for eventing-publisher-proxy.
type Publisher struct {
	// Replicas defines the scaling min/max for eventing-publisher-proxy.
	// +kubebuilder:default:={min:2,max:2}
	// +kubebuilder:validation:XValidation:rule="self.min <= self.max", message="min value must be smaller than the max value"
	Replicas `json:"replicas,omitempty"`

	// Resources defines resources for eventing-publisher-proxy.
	// +kubebuilder:default:={limits:{cpu:"500m",memory:"512Mi"}, requests:{cpu:"10m",memory:"256Mi"}}
	Resources corev1.ResourceRequirements `json:"resources,omitempty"`
}

// Replicas defines min/max replicas for a resource.
type Replicas struct {
	// Min defines minimum number of replicas.
	// +kubebuilder:default:=2
	// +kubebuilder:validation:Minimum:=0
	Min int `json:"min,omitempty"`

	// Max defines maximum number of replicas.
	// +kubebuilder:default:=2
	Max int `json:"max,omitempty"`
}

type Logging struct {
	// LogLevel defines the log level.
	// +kubebuilder:default:=Info
	// +kubebuilder:validation:XValidation:rule="self=='Info' || self=='Warn' || self=='Error' || self=='Debug'", message="logLevel can only be set to Debug, Info, Warn or Error"
	LogLevel string `json:"logLevel,omitempty"`
}

func init() {
	SchemeBuilder.Register(&Eventing{}, &EventingList{})
}

func (e *Eventing) SyncStatusActiveBackend() {
	e.Status.ActiveBackend = e.Spec.Backend.Type
}

func (e *Eventing) IsSpecBackendTypeChanged() bool {
	return e.Status.ActiveBackend != e.Spec.Backend.Type
}<|MERGE_RESOLUTION|>--- conflicted
+++ resolved
@@ -55,14 +55,6 @@
 	ConditionReasonDeletedFailed              ConditionReason = "DeletionFailed"
 
 	// message for conditions
-<<<<<<< HEAD
-	ConditionPublisherProxyReadyMessage           = "Publisher proxy is deployed"
-	ConditionNATSAvailableMessage                 = "NATS is available"
-	ConditionWebhookReadyMessage                  = "Webhook is available"
-	ConditionPublisherProxyProcessingMessage      = "Eventing publisher proxy deployment is in progress"
-	ConditionSubscriptionManagerReadyMessage      = "Subscription manager is ready"
-	ConditionSubscriptionManagerProcessingMessage = "Subscription manager is ready"
-=======
 	ConditionPublisherProxyReadyMessage        = "Publisher proxy is deployed"
 	ConditionPublisherProxyDeletedMessage      = "Publisher proxy is deleted"
 	ConditionNATSAvailableMessage              = "NATS is available"
@@ -70,7 +62,6 @@
 	ConditionPublisherProxyProcessingMessage   = "Eventing publisher proxy deployment is in progress"
 	ConditionSubscriptionManagerReadyMessage   = "Subscription manager is ready"
 	ConditionSubscriptionManagerStoppedMessage = "Subscription manager is stopped"
->>>>>>> 796586b9
 
 	// subscription manager reasons
 	ConditionReasonEventMeshSubManagerReady      ConditionReason = "EventMeshSubscriptionManagerReady"
