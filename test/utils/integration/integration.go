--- conflicted
+++ resolved
@@ -691,7 +691,6 @@
 	}, SmallTimeOut, SmallPollingInterval, "failed to ensure ClusterRoleBinding correctness")
 }
 
-<<<<<<< HEAD
 func (env TestEnvironment) EnsureCABundleInjectedIntoWebhooks(t *testing.T) {
 	require.Eventually(t, func() bool {
 		// get cert secret from k8s.
@@ -725,7 +724,8 @@
 		}
 		return true
 	}, SmallTimeOut, SmallPollingInterval, "failed to ensure correctness of CABundle in Webhooks")
-=======
+}
+
 func (env TestEnvironment) EnsureSecretCreated(t *testing.T, name, namespace string) {
 	secret := &corev1.Secret{
 		ObjectMeta: metav1.ObjectMeta{
@@ -788,7 +788,6 @@
 		Type: "Opaque",
 	}
 	env.EnsureK8sResourceCreated(t, secret)
->>>>>>> 1a88159f
 }
 
 func (env TestEnvironment) DeleteServiceFromK8s(name, namespace string) error {
