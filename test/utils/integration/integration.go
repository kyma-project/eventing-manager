package integration

import (
	"bytes"
	"context"
	"crypto/rand"
	"fmt"
	"log"
	"path/filepath"
	"strconv"
	"strings"
	"testing"
	"time"

	"github.com/avast/retry-go/v3"
	"github.com/go-logr/zapr"
	natsv1alpha1 "github.com/kyma-project/nats-manager/api/v1alpha1"
	natstestutils "github.com/kyma-project/nats-manager/testutils"
	"github.com/onsi/gomega"
	"github.com/stretchr/testify/mock"
	"github.com/stretchr/testify/require"
	kadmissionregistrationv1 "k8s.io/api/admissionregistration/v1"
	kappsv1 "k8s.io/api/apps/v1"
	kautoscalingv1 "k8s.io/api/autoscaling/v1"
	kcorev1 "k8s.io/api/core/v1"
	krbacv1 "k8s.io/api/rbac/v1"
	kapiextensionsv1 "k8s.io/apiextensions-apiserver/pkg/apis/apiextensions/v1"
	kapixclientset "k8s.io/apiextensions-apiserver/pkg/client/clientset/clientset"
	"k8s.io/apimachinery/pkg/api/errors"
	kmetav1 "k8s.io/apimachinery/pkg/apis/meta/v1"
	"k8s.io/apimachinery/pkg/apis/meta/v1/unstructured"
	"k8s.io/apimachinery/pkg/types"
	"k8s.io/client-go/dynamic"
	"k8s.io/client-go/kubernetes/scheme"
	"k8s.io/client-go/rest"
	"k8s.io/client-go/tools/record"
	kctrl "sigs.k8s.io/controller-runtime"
	"sigs.k8s.io/controller-runtime/pkg/client"
	"sigs.k8s.io/controller-runtime/pkg/envtest"
	"sigs.k8s.io/controller-runtime/pkg/metrics/server"
	"sigs.k8s.io/controller-runtime/pkg/webhook"

	eventingv1alpha2 "github.com/kyma-project/eventing-manager/api/eventing/v1alpha2"
	"github.com/kyma-project/eventing-manager/api/operator/v1alpha1"
	natsconnectionmocks "github.com/kyma-project/eventing-manager/internal/connection/nats/mocks"
	eventingcontroller "github.com/kyma-project/eventing-manager/internal/controller/operator/eventing"
	"github.com/kyma-project/eventing-manager/options"
	"github.com/kyma-project/eventing-manager/pkg/env"
	"github.com/kyma-project/eventing-manager/pkg/eventing"
	"github.com/kyma-project/eventing-manager/pkg/k8s"
	"github.com/kyma-project/eventing-manager/pkg/logger"
	"github.com/kyma-project/eventing-manager/pkg/subscriptionmanager"
	"github.com/kyma-project/eventing-manager/pkg/subscriptionmanager/manager"
	submgrmanagermocks "github.com/kyma-project/eventing-manager/pkg/subscriptionmanager/manager/mocks"
	submgrmocks "github.com/kyma-project/eventing-manager/pkg/subscriptionmanager/mocks"
	"github.com/kyma-project/eventing-manager/test"
	testutils "github.com/kyma-project/eventing-manager/test/utils"
)

const (
	useExistingCluster       = false
	attachControlPlaneOutput = true
	testEnvStartDelay        = time.Minute
	testEnvStartAttempts     = 10
	BigPollingInterval       = 3 * time.Second
	BigTimeOut               = 120 * time.Second
	SmallTimeOut             = 60 * time.Second
	SmallPollingInterval     = 1 * time.Second
)

// TestEnvironment provides mocked resources for integration tests.
type TestEnvironment struct {
	EnvTestInstance     *envtest.Environment
	k8sClient           client.Client
	KubeClient          k8s.Client
	K8sDynamicClient    *dynamic.DynamicClient
	Reconciler          *eventingcontroller.Reconciler
	Logger              *logger.Logger
	Recorder            *record.EventRecorder
	TestCancelFn        context.CancelFunc
	SubManagerFactory   subscriptionmanager.ManagerFactory
	JetStreamSubManager manager.Manager
}

type TestEnvironmentConfig struct {
	ProjectRootDir            string
	CELValidationEnabled      bool
	APIRuleCRDEnabled         bool
	ApplicationRuleCRDEnabled bool
	NATSCRDEnabled            bool
	AllowedEventingCR         *v1alpha1.Eventing
}

//nolint:funlen // Used in testing
func NewTestEnvironment(config TestEnvironmentConfig, connMock *natsconnectionmocks.Connection) (*TestEnvironment, error) {
	var err error
	// setup context
	ctx := context.Background()

	opts := &options.Options{
		Env: options.Env{
			LogFormat: "json",
			LogLevel:  "info",
		},
	}

	// setup logger
	ctrLogger, err := logger.New(opts.LogFormat, opts.LogLevel)
	if err != nil {
		return nil, err
	}
	// Set controller core logger.
	kctrl.SetLogger(zapr.NewLogger(ctrLogger.WithContext().Desugar()))

	testEnv, envTestKubeCfg, err := SetupAndStartEnvTest(config)
	if err != nil {
		return nil, err
	}

	// add Eventing CRD scheme
	err = v1alpha1.AddToScheme(scheme.Scheme)
	if err != nil {
		return nil, err
	}

	err = natsv1alpha1.AddToScheme(scheme.Scheme)
	if err != nil {
		return nil, err
	}

	// add subscription CRD scheme
	err = eventingv1alpha2.AddToScheme(scheme.Scheme)
	if err != nil {
		return nil, err
	}

	// +kubebuilder:scaffold:scheme

	k8sClient, err := client.New(envTestKubeCfg, client.Options{Scheme: scheme.Scheme})
	if err != nil {
		return nil, err
	}

	dynamicClient, err := dynamic.NewForConfig(envTestKubeCfg)
	if err != nil {
		return nil, err
	}

	// setup ctrl manager
	metricsPort, err := natstestutils.GetFreePort()
	if err != nil {
		return nil, err
	}

	ctrlMgr, err := kctrl.NewManager(envTestKubeCfg, kctrl.Options{
		Scheme:                 scheme.Scheme,
		HealthProbeBindAddress: "0",                              // disable
		Metrics:                server.Options{BindAddress: "0"}, // disable
		WebhookServer:          webhook.NewServer(webhook.Options{Port: metricsPort}),
	})
	if err != nil {
		return nil, err
	}
	recorder := ctrlMgr.GetEventRecorderFor("eventing-manager-test")

	// create k8s clients.
	apiClientSet, err := kapixclientset.NewForConfig(ctrlMgr.GetConfig())
	if err != nil {
		return nil, err
	}
	kubeClient := k8s.NewKubeClient(ctrlMgr.GetClient(), apiClientSet, "eventing-manager", dynamicClient)

	// get backend configs.
	backendConfig := env.GetBackendConfig()

	// create eventing manager instance.
	eventingManager := eventing.NewEventingManager(ctx, k8sClient, kubeClient, backendConfig, ctrLogger, recorder)

	// define JetStream subscription manager mock.
	jetStreamSubManagerMock := new(submgrmanagermocks.Manager)
	jetStreamSubManagerMock.On("Init", mock.Anything).Return(nil)
	jetStreamSubManagerMock.On("Start", mock.Anything, mock.Anything).Return(nil)
	jetStreamSubManagerMock.On("Stop", mock.Anything).Return(nil)

	// define EventMesh subscription manager mock.
	eventMeshSubManagerMock := new(submgrmanagermocks.Manager)
	eventMeshSubManagerMock.On("Init", mock.Anything).Return(nil)
	eventMeshSubManagerMock.On("Start", mock.Anything, mock.Anything).Return(nil)
	eventMeshSubManagerMock.On("Stop", mock.Anything).Return(nil)

	// define subscription manager factory mock.
	subManagerFactoryMock := new(submgrmocks.ManagerFactory)
	subManagerFactoryMock.On("NewJetStreamManager", mock.Anything, mock.Anything).Return(jetStreamSubManagerMock)
	subManagerFactoryMock.On("NewEventMeshManager", mock.Anything).Return(eventMeshSubManagerMock, nil)

	// setup default mock
	if connMock == nil {
		connMock = &natsconnectionmocks.Connection{}
		connMock.On("Connect", mock.Anything, mock.Anything).Return(nil)
		connMock.On("IsConnected").Return(true)
		connMock.On("Disconnect").Return()
	}

	// create a new watcher
	eventingReconciler := eventingcontroller.NewReconciler(
		k8sClient,
		kubeClient,
		dynamicClient,
		ctrlMgr.GetScheme(),
		ctrLogger,
		ctrlMgr.GetEventRecorderFor("eventing-manager-test"),
		eventingManager,
		backendConfig,
		subManagerFactoryMock,
		opts,
		config.AllowedEventingCR,
		natsconnectionmocks.NewBuilder(connMock),
	)

	if err = (eventingReconciler).SetupWithManager(ctrlMgr); err != nil {
		return nil, err
	}

	// start manager
	var cancelCtx context.CancelFunc
	go func() {
		var mgrCtx context.Context
		mgrCtx, cancelCtx = context.WithCancel(context.Background())
		err = ctrlMgr.Start(mgrCtx)
		if err != nil {
			panic(err)
		}
	}()

	// create namespace
	ns := natstestutils.NewNamespace(getTestBackendConfig().Namespace)
	if err = client.IgnoreAlreadyExists(k8sClient.Create(ctx, ns)); err != nil {
		return nil, err
	}

	// create webhook cert secret.
	const caBundleSize = 40
	newCABundle := make([]byte, caBundleSize)
	if _, err := rand.Read(newCABundle); err != nil {
		return nil, err
	}
	err = k8sClient.Create(ctx, newSecretWithTLSSecret(newCABundle))
	if err != nil {
		return nil, err
	}

	return &TestEnvironment{
		k8sClient:           k8sClient,
		KubeClient:          kubeClient,
		K8sDynamicClient:    dynamicClient,
		Reconciler:          eventingReconciler,
		Logger:              ctrLogger,
		Recorder:            &recorder,
		EnvTestInstance:     testEnv,
		TestCancelFn:        cancelCtx,
		SubManagerFactory:   subManagerFactoryMock,
		JetStreamSubManager: jetStreamSubManagerMock,
	}, nil
}

func SetupAndStartEnvTest(config TestEnvironmentConfig) (*envtest.Environment, *rest.Config, error) {
	const caBundleSize = 20
	dummyCABundle := make([]byte, caBundleSize)
	if _, err := rand.Read(dummyCABundle); err != nil {
		return nil, nil, err
	}

	url := "https://eventing-controller.kyma-system.svc.cluster.local"
	sideEffectClassNone := kadmissionregistrationv1.SideEffectClassNone
	webhookClientConfig := kadmissionregistrationv1.WebhookClientConfig{
		URL:      &url,
		CABundle: dummyCABundle,
	}
	mwh := getMutatingWebhookConfig([]kadmissionregistrationv1.MutatingWebhook{
		{
			Name:                    "reconciler.eventing.test",
			ClientConfig:            webhookClientConfig,
			SideEffects:             &sideEffectClassNone,
			AdmissionReviewVersions: []string{"v1beta1"},
		},
	})
	mwh.Name = getTestBackendConfig().MutatingWebhookName

	// setup dummy validating webhook
	vwh := getValidatingWebhookConfig([]kadmissionregistrationv1.ValidatingWebhook{
		{
			Name:                    "reconciler.eventing.test",
			ClientConfig:            webhookClientConfig,
			SideEffects:             &sideEffectClassNone,
			AdmissionReviewVersions: []string{"v1beta1"},
		},
	})
	vwh.Name = getTestBackendConfig().ValidatingWebhookName

	// define CRDs to include.
	includedCRDs := []string{
		filepath.Join(config.ProjectRootDir, "config", "crd", "bases"),
	}
	if config.ApplicationRuleCRDEnabled {
		includedCRDs = append(includedCRDs,
			filepath.Join(config.ProjectRootDir, "config", "crd", "for-tests", "applications.applicationconnector.crd.yaml"))
	}
	if config.APIRuleCRDEnabled {
		includedCRDs = append(includedCRDs,
			filepath.Join(config.ProjectRootDir, "config", "crd", "for-tests", "apirules.gateway.crd.yaml"))
	}
	if config.NATSCRDEnabled {
		includedCRDs = append(includedCRDs,
			filepath.Join(config.ProjectRootDir, "config", "crd", "for-tests", "operator.kyma-project.io_nats.yaml"))
	}

	// Reference: https://book.kubebuilder.io/reference/envtest.html
	uec := useExistingCluster
	testEnv := &envtest.Environment{
		CRDDirectoryPaths:        includedCRDs,
		ErrorIfCRDPathMissing:    true,
		AttachControlPlaneOutput: attachControlPlaneOutput,
		UseExistingCluster:       &uec,
		WebhookInstallOptions: envtest.WebhookInstallOptions{
			MutatingWebhooks:   []*kadmissionregistrationv1.MutatingWebhookConfiguration{mwh},
			ValidatingWebhooks: []*kadmissionregistrationv1.ValidatingWebhookConfiguration{vwh},
		},
	}

	args := testEnv.ControlPlane.GetAPIServer().Configure()
	args.Set("feature-gates", fmt.Sprintf("CustomResourceValidationExpressions=%s", strconv.FormatBool(config.CELValidationEnabled)))

	cfg, err := StartEnvTestWithRetry(testEnv)
	return testEnv, cfg, err
}

func StartEnvTestWithRetry(testEnv *envtest.Environment) (*rest.Config, error) {
	var cfg *rest.Config
	err := retry.Do(func() error {
		defer func() {
			if r := recover(); r != nil {
				log.Println("panic recovered:", r)
			}
		}()
		cfgLocal, startErr := testEnv.Start()
		cfg = cfgLocal
		return startErr
	},
		retry.Delay(testEnvStartDelay),
		retry.DelayType(retry.FixedDelay),
		retry.Attempts(testEnvStartAttempts),
		retry.OnRetry(func(n uint, err error) {
			log.Printf("[%v] try failed to start testenv: %s", n, err)
			if stopErr := testEnv.Stop(); stopErr != nil {
				log.Printf("failed to stop testenv: %s", stopErr)
			}
		}),
	)
	return cfg, err
}

func (env TestEnvironment) TearDown() error {
	if env.TestCancelFn != nil {
		env.TestCancelFn()
	}

	// clean-up created resources
	err := env.DeleteSecretFromK8s(getTestBackendConfig().WebhookSecretName, getTestBackendConfig().Namespace)
	if err != nil {
		log.Printf("couldn't clean the webhook secret: %s", err)
	}

	// retry to stop the api-server
	sleepTime := 1 * time.Second
	const retries = 20
	for i := 0; i < retries; i++ {
		if err = env.EnvTestInstance.Stop(); err == nil {
			break
		}
		time.Sleep(sleepTime)
	}
	return err
}

// GetEventingAssert fetches Eventing from k8s and allows making assertions on it.
func (env TestEnvironment) GetEventingAssert(g *gomega.GomegaWithT,
	eventing *v1alpha1.Eventing,
) gomega.AsyncAssertion {
	return g.Eventually(func() *v1alpha1.Eventing {
		gotEventing, err := env.GetEventingFromK8s(eventing.Name, eventing.Namespace)
		if err != nil {
			log.Printf("fetch eventing %s/%s failed: %v", eventing.Name, eventing.Namespace, err)
			return nil
		}
		return gotEventing
	}, BigTimeOut, BigPollingInterval)
}

func (env TestEnvironment) EnsureNamespaceCreation(t *testing.T, namespace string) {
	t.Helper()
	if namespace == "default" {
		return
	}
	// create namespace
	ns := natstestutils.NewNamespace(namespace)
	require.NoError(t, client.IgnoreAlreadyExists(env.k8sClient.Create(context.Background(), ns)))
}

func (env TestEnvironment) CreateK8sResource(obj client.Object) error {
	return env.k8sClient.Create(context.Background(), obj)
}

func (env TestEnvironment) EnsureK8sResourceCreated(t *testing.T, obj client.Object) {
	t.Helper()
	require.NoError(t, env.k8sClient.Create(context.Background(), obj))
}

func (env TestEnvironment) EnsureEPPK8sResourcesExists(t *testing.T, eventingCR v1alpha1.Eventing) {
	t.Helper()
	env.EnsureK8sServiceExists(t,
		eventing.GetPublisherPublishServiceName(eventingCR), eventingCR.Namespace)
	env.EnsureK8sServiceExists(t,
		eventing.GetPublisherMetricsServiceName(eventingCR), eventingCR.Namespace)
	env.EnsureK8sServiceExists(t,
		eventing.GetPublisherHealthServiceName(eventingCR), eventingCR.Namespace)
	env.EnsureK8sServiceAccountExists(t,
		eventing.GetPublisherServiceAccountName(eventingCR), eventingCR.Namespace)
	env.EnsureK8sClusterRoleExists(t,
		eventing.GetPublisherClusterRoleName(eventingCR), eventingCR.Namespace)
	env.EnsureK8sClusterRoleBindingExists(t,
		eventing.GetPublisherClusterRoleBindingName(eventingCR), eventingCR.Namespace)
}

func (env TestEnvironment) EnsureEPPK8sResourcesHaveOwnerReference(t *testing.T, eventingCR v1alpha1.Eventing) {
	t.Helper()
	env.EnsureEPPPublishServiceOwnerReferenceSet(t, eventingCR)
	env.EnsureEPPMetricsServiceOwnerReferenceSet(t, eventingCR)
	env.EnsureEPPHealthServiceOwnerReferenceSet(t, eventingCR)
	env.EnsureEPPServiceAccountOwnerReferenceSet(t, eventingCR)
}

func (env TestEnvironment) EnsureDeploymentExists(t *testing.T, name, namespace string) {
	t.Helper()
	require.Eventually(t, func() bool {
		result, err := env.GetDeploymentFromK8s(name, namespace)
		return err == nil && result != nil
	}, SmallTimeOut, SmallPollingInterval, "failed to ensure existence of Deployment")
}

func (env TestEnvironment) EnsureK8sServiceExists(t *testing.T, name, namespace string) {
	t.Helper()
	require.Eventually(t, func() bool {
		result, err := env.GetServiceFromK8s(name, namespace)
		return err == nil && result != nil
	}, SmallTimeOut, SmallPollingInterval, "failed to ensure existence of Service")
}

func (env TestEnvironment) EnsureK8sServiceAccountExists(t *testing.T, name, namespace string) {
	t.Helper()
	require.Eventually(t, func() bool {
		result, err := env.GetServiceAccountFromK8s(name, namespace)
		return err == nil && result != nil
	}, SmallTimeOut, SmallPollingInterval, "failed to ensure existence of ServiceAccount")
}

func (env TestEnvironment) EnsureK8sClusterRoleExists(t *testing.T, name, namespace string) {
	t.Helper()
	require.Eventually(t, func() bool {
		result, err := env.GetClusterRoleFromK8s(name, namespace)
		return err == nil && result != nil
	}, BigTimeOut, BigPollingInterval, "failed to ensure existence of ClusterRole")
}

func (env TestEnvironment) EnsureK8sClusterRoleBindingExists(t *testing.T, name, namespace string) {
	t.Helper()
	require.Eventually(t, func() bool {
		result, err := env.GetClusterRoleBindingFromK8s(name, namespace)
		return err == nil && result != nil
	}, BigTimeOut, BigPollingInterval, "failed to ensure existence of ClusterRoleBinding")
}

func (env TestEnvironment) EnsureHPAExists(t *testing.T, name, namespace string) {
	t.Helper()
	require.Eventually(t, func() bool {
		result, err := env.GetHPAFromK8s(name, namespace)
		return err == nil && result != nil
	}, SmallTimeOut, SmallPollingInterval, "failed to ensure existence of HPA")
}

func (env TestEnvironment) EnsureSubscriptionExists(t *testing.T, name, namespace string) {
	t.Helper()
	require.Eventually(t, func() bool {
		result, err := env.GetSubscriptionFromK8s(name, namespace)
		return err == nil && result != nil
	}, SmallTimeOut, SmallPollingInterval, "failed to ensure existence of Subscription")
}

func (env TestEnvironment) EnsureK8sResourceUpdated(t *testing.T, obj client.Object) {
	t.Helper()
	require.NoError(t, env.k8sClient.Update(context.Background(), obj))
}

func (env TestEnvironment) EnsureK8sResourceDeleted(t *testing.T, obj client.Object) {
	t.Helper()
	require.NoError(t, env.k8sClient.Delete(context.Background(), obj))
}

func (env TestEnvironment) EnsureNATSCRDDeleted(t *testing.T) {
	t.Helper()
	crdManifest := &kapiextensionsv1.CustomResourceDefinition{
		TypeMeta: kmetav1.TypeMeta{
			APIVersion: "apiextensions.k8s.io/v1",
			Kind:       "CustomResourceDefinition",
		},
		ObjectMeta: kmetav1.ObjectMeta{
			Name: k8s.NatsGVK().GroupResource().String(),
		},
	}
	require.NoError(t, env.k8sClient.Delete(context.Background(), crdManifest))

	require.Eventually(t, func() bool {
		_, err := env.KubeClient.GetCRD(context.Background(), crdManifest.Name)
		return err != nil && errors.IsNotFound(err)
	}, BigTimeOut, BigPollingInterval, "failed to ensure deletion of NATS CRD")
}

func (env TestEnvironment) EnsureCRDCreated(t *testing.T, crd *kapiextensionsv1.CustomResourceDefinition) {
	t.Helper()
	crd.ResourceVersion = ""
	require.NoError(t, env.k8sClient.Create(context.Background(), crd))
}

func (env TestEnvironment) EnsureNamespaceDeleted(t *testing.T, namespace string) {
	t.Helper()
	require.NoError(t, env.k8sClient.Delete(context.Background(), &kcorev1.Namespace{
		ObjectMeta: kmetav1.ObjectMeta{
			Name: namespace,
		},
	}))
}

func (env TestEnvironment) EnsureDeploymentDeletion(t *testing.T, name, namespace string) {
	t.Helper()
	deployment := &kappsv1.Deployment{
		ObjectMeta: kmetav1.ObjectMeta{
			Name:      name,
			Namespace: namespace,
		},
	}
	env.EnsureK8sResourceDeleted(t, deployment)
	require.Eventually(t, func() bool {
		_, err := env.GetDeploymentFromK8s(name, namespace)
		return err != nil && errors.IsNotFound(err)
	}, BigTimeOut, BigPollingInterval, "failed to ensure deletion of Deployment")
}

func (env TestEnvironment) EnsureDeploymentNotFound(t *testing.T, name, namespace string) {
	t.Helper()
	require.Eventually(t, func() bool {
		_, err := env.GetDeploymentFromK8s(name, namespace)
		return err != nil && errors.IsNotFound(err)
	}, BigTimeOut, BigPollingInterval, "failed to ensure deletion of Deployment")
}

func (env TestEnvironment) EnsureK8sServiceNotFound(t *testing.T, name, namespace string) {
	t.Helper()
	require.Eventually(t, func() bool {
		_, err := env.GetServiceFromK8s(name, namespace)
		return err != nil && errors.IsNotFound(err)
	}, BigTimeOut, BigPollingInterval, "failed to ensure non-existence of Service")
}

func (env TestEnvironment) EnsureK8sServiceAccountNotFound(t *testing.T, name, namespace string) {
	t.Helper()
	require.Eventually(t, func() bool {
		_, err := env.GetServiceAccountFromK8s(name, namespace)
		return err != nil && errors.IsNotFound(err)
	}, BigTimeOut, BigPollingInterval, "failed to ensure non-existence of ServiceAccount")
}

func (env TestEnvironment) EnsureK8sClusterRoleNotFound(t *testing.T, name, namespace string) {
	t.Helper()
	require.Eventually(t, func() bool {
		_, err := env.GetClusterRoleFromK8s(name, namespace)
		return err != nil && errors.IsNotFound(err)
	}, BigTimeOut, BigPollingInterval, "failed to ensure non-existence of ClusterRole")
}

func (env TestEnvironment) EnsureK8sClusterRoleBindingNotFound(t *testing.T, name, namespace string) {
	t.Helper()
	require.Eventually(t, func() bool {
		_, err := env.GetClusterRoleBindingFromK8s(name, namespace)
		return err != nil && errors.IsNotFound(err)
	}, BigTimeOut, BigPollingInterval, "failed to ensure non-existence of ClusterRoleBinding")
}

func (env TestEnvironment) EnsureHPADeletion(t *testing.T, name, namespace string) {
	t.Helper()
	hpa := &kautoscalingv1.HorizontalPodAutoscaler{
		ObjectMeta: kmetav1.ObjectMeta{
			Name:      name,
			Namespace: namespace,
		},
	}
	env.EnsureK8sResourceDeleted(t, hpa)
	require.Eventually(t, func() bool {
		_, err := env.GetHPAFromK8s(name, namespace)
		return err != nil && errors.IsNotFound(err)
	}, BigTimeOut, BigPollingInterval, "failed to ensure deletion of HPA")
}

func (env TestEnvironment) EnsureHPANotFound(t *testing.T, name, namespace string) {
	t.Helper()
	require.Eventually(t, func() bool {
		_, err := env.GetHPAFromK8s(name, namespace)
		return err != nil && errors.IsNotFound(err)
	}, BigTimeOut, BigPollingInterval, "failed to ensure deletion of HPA")
}

func (env TestEnvironment) EnsureEventingResourceDeletion(t *testing.T, name, namespace string) {
	t.Helper()
	eventing := &v1alpha1.Eventing{
		ObjectMeta: kmetav1.ObjectMeta{
			Name:      name,
			Namespace: namespace,
		},
	}
	env.EnsureK8sResourceDeleted(t, eventing)
	require.Eventually(t, func() bool {
		_, err := env.GetEventingFromK8s(name, namespace)
		return err != nil && errors.IsNotFound(err)
	}, BigTimeOut, BigPollingInterval, "failed to ensure deletion of Eventing")
}

func (env TestEnvironment) EnsureEventingResourceDeletionStateError(t *testing.T, name, namespace string) {
	t.Helper()
	eventing := &v1alpha1.Eventing{
		ObjectMeta: kmetav1.ObjectMeta{
			Name:      name,
			Namespace: namespace,
		},
	}
	env.EnsureK8sResourceDeleted(t, eventing)
	require.Eventually(t, func() bool {
		err := env.k8sClient.Get(context.Background(), types.NamespacedName{Name: name, Namespace: namespace}, eventing)
		return err == nil && eventing.Status.State == v1alpha1.StateError
	}, SmallTimeOut, SmallPollingInterval, "failed to ensure deletion of Eventing")
}

func (env TestEnvironment) EnsureSubscriptionResourceDeletion(t *testing.T, name, namespace string) {
	t.Helper()
	subscription := &eventingv1alpha2.Subscription{
		ObjectMeta: kmetav1.ObjectMeta{
			Name:      name,
			Namespace: namespace,
		},
	}
	env.EnsureK8sResourceDeleted(t, subscription)
	require.Eventually(t, func() bool {
		_, err := env.GetSubscriptionFromK8s(name, namespace)
		return err != nil && errors.IsNotFound(err)
	}, BigTimeOut, BigPollingInterval, "failed to ensure deletion of Subscription")
}

func (env TestEnvironment) EnsureNATSResourceState(t *testing.T, nats *natsv1alpha1.NATS, status string) {
	t.Helper()
	env.setNATSCRStatus(t, nats, status)
	require.Eventually(t, func() bool {
		err := env.k8sClient.Get(context.Background(), types.NamespacedName{Name: nats.Name, Namespace: nats.Namespace}, nats)
<<<<<<< HEAD
		return err == nil && nats.Status.State == status
=======
		return err == nil && nats.Status.State == string(status)
>>>>>>> ac35bffd
	}, BigTimeOut, BigPollingInterval, "failed to ensure NATS CR is stored")
}

func (env TestEnvironment) EnsureNATSResourceStateReady(t *testing.T, nats *natsv1alpha1.NATS) {
	t.Helper()
	env.EnsureNATSResourceState(t, nats, natsv1alpha1.StateReady)
}

func (env TestEnvironment) EnsureNATSResourceStateError(t *testing.T, nats *natsv1alpha1.NATS) {
	t.Helper()
	env.EnsureNATSResourceState(t, nats, natsv1alpha1.StateError)
}

func (env TestEnvironment) EnsureEventingSpecPublisherReflected(t *testing.T, eventingCR *v1alpha1.Eventing) {
	t.Helper()
	require.Eventually(t, func() bool {
		deployment, err := env.GetDeploymentFromK8s(eventing.GetPublisherDeploymentName(*eventingCR), eventingCR.Namespace)
		if err != nil {
			env.Logger.WithContext().Errorw("failed to get Eventing resource", "error", err,
				"name", eventingCR.Name, "namespace", eventingCR.Namespace)
		}

		eventTypePrefix := test.FindEnvVar(deployment.Spec.Template.Spec.Containers[0].Env, "EVENT_TYPE_PREFIX")
		eventTypePrefixCheck := eventTypePrefix != nil && eventTypePrefix.Value == eventingCR.Spec.Backend.Config.EventTypePrefix
		return eventingCR.Spec.Publisher.Resources.Limits.Cpu().Equal(*deployment.Spec.Template.Spec.Containers[0].Resources.Limits.Cpu()) &&
			eventingCR.Spec.Publisher.Resources.Limits.Memory().Equal(*deployment.Spec.Template.Spec.Containers[0].Resources.Limits.Memory()) &&
			eventingCR.Spec.Publisher.Resources.Requests.Cpu().Equal(*deployment.Spec.Template.Spec.Containers[0].Resources.Requests.Cpu()) &&
			eventingCR.Spec.Publisher.Resources.Requests.Memory().Equal(*deployment.Spec.Template.Spec.Containers[0].Resources.Requests.Memory()) &&
			eventTypePrefixCheck
	}, SmallTimeOut, SmallPollingInterval, "failed to ensure Eventing spec publisher is reflected")
}

func (env TestEnvironment) EnsureEventingReplicasReflected(t *testing.T, eventingCR *v1alpha1.Eventing) {
	t.Helper()
	require.Eventually(t, func() bool {
		hpa, err := env.GetHPAFromK8s(eventing.GetPublisherDeploymentName(*eventingCR), eventingCR.Namespace)
		if err != nil {
			env.Logger.WithContext().Errorw("failed to get Eventing resource", "error", err,
				"name", eventingCR.Name, "namespace", eventingCR.Namespace)
		}
		return *hpa.Spec.MinReplicas == int32(eventingCR.Spec.Publisher.Replicas.Min) && hpa.Spec.MaxReplicas == int32(eventingCR.Spec.Publisher.Replicas.Max)
	}, SmallTimeOut, SmallPollingInterval, "failed to ensure Eventing spec replicas is reflected")
}

func (env TestEnvironment) EnsurePublisherDeploymentENVSet(t *testing.T, eventingCR *v1alpha1.Eventing) {
	t.Helper()
	require.Eventually(t, func() bool {
		deployment, err := env.GetDeploymentFromK8s(eventing.GetPublisherDeploymentName(*eventingCR), eventingCR.Namespace)
		if err != nil {
			env.Logger.WithContext().Errorw("failed to get Eventing resource", "error", err,
				"name", eventingCR.Name, "namespace", eventingCR.Namespace)
		}
		gotValue := test.FindEnvVar(deployment.Spec.Template.Spec.Containers[0].Env, "APPLICATION_CRD_ENABLED")
		return gotValue != nil && gotValue.Value == "true"
	}, SmallTimeOut, SmallPollingInterval, "failed to verify APPLICATION_CRD_ENABLED ENV in Publisher deployment")
}

func (env TestEnvironment) EnsureDeploymentOwnerReferenceSet(t *testing.T, eventingCR *v1alpha1.Eventing) {
	t.Helper()
	require.Eventually(t, func() bool {
		deployment, err := env.GetDeploymentFromK8s(eventing.GetPublisherDeploymentName(*eventingCR), eventingCR.Namespace)
		if err != nil {
			env.Logger.WithContext().Errorw("failed to get Eventing resource", "error", err,
				"name", eventingCR.Name, "namespace", eventingCR.Namespace)
		}
		return testutils.HasOwnerReference(deployment, *eventingCR)
	}, SmallTimeOut, SmallPollingInterval, "failed to ensure Eventing owner reference is set")
}

func (env TestEnvironment) EnsureEPPPublishServiceOwnerReferenceSet(t *testing.T, eventingCR v1alpha1.Eventing) {
	t.Helper()
	require.Eventually(t, func() bool {
		result, err := env.GetServiceFromK8s(eventing.GetPublisherPublishServiceName(eventingCR), eventingCR.Namespace)
		if err != nil {
			env.Logger.WithContext().Error(err)
			return false
		}
		return testutils.HasOwnerReference(result, eventingCR)
	}, SmallTimeOut, SmallPollingInterval, "failed to ensure PublishService owner reference is set")
}

func (env TestEnvironment) EnsureEPPMetricsServiceOwnerReferenceSet(t *testing.T, eventingCR v1alpha1.Eventing) {
	t.Helper()
	require.Eventually(t, func() bool {
		result, err := env.GetServiceFromK8s(eventing.GetPublisherMetricsServiceName(eventingCR), eventingCR.Namespace)
		if err != nil {
			env.Logger.WithContext().Error(err)
			return false
		}
		return testutils.HasOwnerReference(result, eventingCR)
	}, SmallTimeOut, SmallPollingInterval, "failed to ensure MetricsService owner reference is set")
}

func (env TestEnvironment) EnsureEPPHealthServiceOwnerReferenceSet(t *testing.T, eventingCR v1alpha1.Eventing) {
	t.Helper()
	require.Eventually(t, func() bool {
		result, err := env.GetServiceFromK8s(eventing.GetPublisherHealthServiceName(eventingCR), eventingCR.Namespace)
		if err != nil {
			env.Logger.WithContext().Error(err)
			return false
		}
		return testutils.HasOwnerReference(result, eventingCR)
	}, SmallTimeOut, SmallPollingInterval, "failed to ensure HealthService owner reference is set")
}

func (env TestEnvironment) EnsureEPPServiceAccountOwnerReferenceSet(t *testing.T, eventingCR v1alpha1.Eventing) {
	t.Helper()
	require.Eventually(t, func() bool {
		result, err := env.GetServiceAccountFromK8s(eventing.GetPublisherServiceAccountName(eventingCR), eventingCR.Namespace)
		if err != nil {
			env.Logger.WithContext().Error(err)
			return false
		}
		return testutils.HasOwnerReference(result, eventingCR)
	}, SmallTimeOut, SmallPollingInterval, "failed to ensure ServiceAccount owner reference is set")
}

func (env TestEnvironment) EnsureEPPClusterRoleOwnerReferenceSet(t *testing.T, eventingCR v1alpha1.Eventing) {
	t.Helper()
	require.Eventually(t, func() bool {
		result, err := env.GetClusterRoleFromK8s(eventing.GetPublisherClusterRoleName(eventingCR), eventingCR.Namespace)
		if err != nil {
			env.Logger.WithContext().Error(err)
			return false
		}
		return testutils.HasOwnerReference(result, eventingCR)
	}, SmallTimeOut, SmallPollingInterval, "failed to ensure ClusterRole owner reference is set")
}

func (env TestEnvironment) EnsureEPPClusterRoleBindingOwnerReferenceSet(t *testing.T, eventingCR v1alpha1.Eventing) {
	t.Helper()
	require.Eventually(t, func() bool {
		result, err := env.GetClusterRoleBindingFromK8s(eventing.GetPublisherClusterRoleBindingName(eventingCR),
			eventingCR.Namespace)
		if err != nil {
			env.Logger.WithContext().Error(err)
			return false
		}
		return testutils.HasOwnerReference(result, eventingCR)
	}, SmallTimeOut, SmallPollingInterval, "failed to ensure ClusterRoleBinding owner reference is set")
}

func (env TestEnvironment) EnsureEPPPublishServiceCorrect(t *testing.T, eppDeployment *kappsv1.Deployment, eventingCR v1alpha1.Eventing) {
	t.Helper()
	require.Eventually(t, func() bool {
		result, err := env.GetServiceFromK8s(eventing.GetPublisherPublishServiceName(eventingCR), eventingCR.Namespace)
		if err != nil {
			env.Logger.WithContext().Error(err)
			return false
		}
		return testutils.IsEPPPublishServiceCorrect(*result, *eppDeployment)
	}, SmallTimeOut, SmallPollingInterval, "failed to ensure PublishService correctness.")
}

func (env TestEnvironment) EnsureEPPMetricsServiceCorrect(t *testing.T, eppDeployment *kappsv1.Deployment, eventingCR v1alpha1.Eventing) {
	t.Helper()
	require.Eventually(t, func() bool {
		result, err := env.GetServiceFromK8s(eventing.GetPublisherMetricsServiceName(eventingCR), eventingCR.Namespace)
		if err != nil {
			env.Logger.WithContext().Error(err)
			return false
		}
		return testutils.IsEPPMetricsServiceCorrect(*result, *eppDeployment)
	}, SmallTimeOut, SmallPollingInterval, "failed to ensure MetricsService correctness.")
}

func (env TestEnvironment) EnsureEPPHealthServiceCorrect(t *testing.T, eppDeployment *kappsv1.Deployment, eventingCR v1alpha1.Eventing) {
	t.Helper()
	require.Eventually(t, func() bool {
		result, err := env.GetServiceFromK8s(eventing.GetPublisherHealthServiceName(eventingCR), eventingCR.Namespace)
		if err != nil {
			env.Logger.WithContext().Error(err)
			return false
		}
		return testutils.IsEPPHealthServiceCorrect(*result, *eppDeployment)
	}, SmallTimeOut, SmallPollingInterval, "failed to ensure HealthService correctness.")
}

func (env TestEnvironment) EnsureEPPClusterRoleCorrect(t *testing.T, eventingCR v1alpha1.Eventing) {
	t.Helper()
	require.Eventually(t, func() bool {
		result, err := env.GetClusterRoleFromK8s(eventing.GetPublisherClusterRoleName(eventingCR), eventingCR.Namespace)
		if err != nil {
			env.Logger.WithContext().Error(err)
			return false
		}
		return testutils.IsEPPClusterRoleCorrect(*result)
	}, SmallTimeOut, SmallPollingInterval, "failed to ensure ClusterRole correctness")
}

func (env TestEnvironment) EnsureEPPClusterRoleBindingCorrect(t *testing.T, eventingCR v1alpha1.Eventing) {
	t.Helper()
	require.Eventually(t, func() bool {
		result, err := env.GetClusterRoleBindingFromK8s(eventing.GetPublisherClusterRoleBindingName(eventingCR),
			eventingCR.Namespace)
		if err != nil {
			env.Logger.WithContext().Error(err)
			return false
		}
		return testutils.IsEPPClusterRoleBindingCorrect(*result, eventingCR)
	}, SmallTimeOut, SmallPollingInterval, "failed to ensure ClusterRoleBinding correctness")
}

func (env TestEnvironment) EnsureCABundleInjectedIntoWebhooks(t *testing.T) {
	t.Helper()
	require.Eventually(t, func() bool {
		// get cert secret from k8s.
		certSecret, err := env.GetSecretFromK8s(getTestBackendConfig().WebhookSecretName,
			getTestBackendConfig().Namespace)
		if err != nil {
			env.Logger.WithContext().Error(err)
			return false
		}

		// get Mutating and validating webhook configurations from k8s.
		mwh, err := env.KubeClient.GetMutatingWebHookConfiguration(context.Background(),
			getTestBackendConfig().MutatingWebhookName)
		if err != nil {
			env.Logger.WithContext().Error(err)
			return false
		}

		vwh, err := env.KubeClient.GetValidatingWebHookConfiguration(context.Background(),
			getTestBackendConfig().ValidatingWebhookName)
		if err != nil {
			env.Logger.WithContext().Error(err)
			return false
		}

		if len(mwh.Webhooks) == 0 || len(vwh.Webhooks) == 0 {
			env.Logger.WithContext().Error("Invalid mutating and validating webhook configurations")
			return false
		}

		if !bytes.Equal(mwh.Webhooks[0].ClientConfig.CABundle, certSecret.Data[eventingcontroller.TLSCertField]) {
			env.Logger.WithContext().Error("CABundle of mutating configuration is not correct")
			return false
		}

		if !bytes.Equal(vwh.Webhooks[0].ClientConfig.CABundle, certSecret.Data[eventingcontroller.TLSCertField]) {
			env.Logger.WithContext().Error("CABundle of validating configuration is not correct")
			return false
		}
		return true
	}, SmallTimeOut, SmallPollingInterval, "failed to ensure correctness of CABundle in Webhooks")
}

func (env TestEnvironment) EnsureEventMeshSecretCreated(t *testing.T, eventing *v1alpha1.Eventing) {
	t.Helper()
	subarr := strings.Split(eventing.Spec.Backend.Config.EventMeshSecret, "/")
	secret := testutils.NewEventMeshSecret(subarr[1], subarr[0])
	env.EnsureK8sResourceCreated(t, secret)
}

func (env TestEnvironment) EnsureEventMeshSecretDeleted(t *testing.T, eventing *v1alpha1.Eventing) {
	t.Helper()
	subarr := strings.Split(eventing.Spec.Backend.Config.EventMeshSecret, "/")
	secret := testutils.NewEventMeshSecret(subarr[1], subarr[0])
	env.EnsureK8sResourceDeleted(t, secret)
}

func (env TestEnvironment) EnsureOAuthSecretCreated(t *testing.T, eventing *v1alpha1.Eventing) {
	t.Helper()
	secret := testutils.NewOAuthSecret("eventing-webhook-auth", eventing.Namespace)
	env.EnsureK8sResourceCreated(t, secret)
}

func (env TestEnvironment) EnsurePublishServiceInEventingStatus(t *testing.T, name, namespace string) {
	t.Helper()
	eventingCR, err := env.GetEventingFromK8s(name, namespace)
	require.NoError(t, err)
	require.NotNil(t, eventingCR)

	switch eventingCR.Status.State {
	case v1alpha1.StateReady:
		{
			serviceName := eventing.GetPublisherPublishServiceName(*eventingCR)
			wantPublisherService := fmt.Sprintf("%s.%s", serviceName, namespace)
			require.Equal(t, wantPublisherService, eventingCR.Status.PublisherService)
		}
	default:
		{
			const wantPublisherService = ""
			require.Equal(t, wantPublisherService, eventingCR.Status.PublisherService)
		}
	}
}

func (env TestEnvironment) DeleteServiceFromK8s(name, namespace string) error {
	return env.k8sClient.Delete(context.Background(), &kcorev1.Service{
		ObjectMeta: kmetav1.ObjectMeta{
			Name:      name,
			Namespace: namespace,
		},
	})
}

func (env TestEnvironment) DeleteServiceAccountFromK8s(name, namespace string) error {
	return env.k8sClient.Delete(context.Background(), &kcorev1.ServiceAccount{
		ObjectMeta: kmetav1.ObjectMeta{
			Name:      name,
			Namespace: namespace,
		},
	})
}

func (env TestEnvironment) DeleteClusterRoleFromK8s(name, namespace string) error {
	return env.k8sClient.Delete(context.Background(), &krbacv1.ClusterRole{
		ObjectMeta: kmetav1.ObjectMeta{
			Name:      name,
			Namespace: namespace,
		},
	})
}

func (env TestEnvironment) DeleteClusterRoleBindingFromK8s(name, namespace string) error {
	return env.k8sClient.Delete(context.Background(), &krbacv1.ClusterRoleBinding{
		ObjectMeta: kmetav1.ObjectMeta{
			Name:      name,
			Namespace: namespace,
		},
	})
}

func (env TestEnvironment) DeleteHPAFromK8s(name, namespace string) error {
	return env.k8sClient.Delete(context.Background(), &kautoscalingv1.HorizontalPodAutoscaler{
		ObjectMeta: kmetav1.ObjectMeta{
			Name:      name,
			Namespace: namespace,
		},
	})
}

func (env TestEnvironment) UpdateEventingStatus(eventing *v1alpha1.Eventing) error {
	return env.k8sClient.Status().Update(context.Background(), eventing)
}

func (env TestEnvironment) UpdateNATSStatus(nats *natsv1alpha1.NATS) error {
	baseNats := &natsv1alpha1.NATS{}
	if err := env.k8sClient.Get(context.Background(),
		types.NamespacedName{
			Namespace: nats.Namespace,
			Name:      nats.Name,
		}, baseNats); err != nil {
		return err
	}
	baseNats.Status = nats.Status
	return env.k8sClient.Status().Update(context.Background(), baseNats)
}

func (env TestEnvironment) setNATSCRStatus(t *testing.T, nats *natsv1alpha1.NATS, status string) {
	t.Helper()
	require.Eventually(t, func() bool {
		nats.Status.State = status

		err := env.UpdateNATSStatus(nats)
		if err != nil {
			env.Logger.WithContext().Errorw("failed to update NATS CR status", "error", err)
			return false
		}
		return true
	}, BigTimeOut, BigPollingInterval, "failed to update status of NATS CR")
}

func (env TestEnvironment) GetNATSFromK8s(name, namespace string) (*natsv1alpha1.NATS, error) {
	var nats *natsv1alpha1.NATS
	err := env.k8sClient.Get(context.Background(), types.NamespacedName{
		Name:      name,
		Namespace: namespace,
	}, nats)
	return nats, err
}

func newSecretWithTLSSecret(dummyCABundle []byte) *kcorev1.Secret {
	return &kcorev1.Secret{
		TypeMeta: kmetav1.TypeMeta{
			Kind:       "Secret",
			APIVersion: "v1",
		},
		ObjectMeta: kmetav1.ObjectMeta{
			Name:      getTestBackendConfig().WebhookSecretName,
			Namespace: getTestBackendConfig().Namespace,
		},
		Data: map[string][]byte{
			eventingcontroller.TLSCertField: dummyCABundle,
		},
	}
}

func getMutatingWebhookConfig(webhook []kadmissionregistrationv1.MutatingWebhook) *kadmissionregistrationv1.MutatingWebhookConfiguration {
	return &kadmissionregistrationv1.MutatingWebhookConfiguration{
		ObjectMeta: kmetav1.ObjectMeta{
			Name: getTestBackendConfig().MutatingWebhookName,
		},
		Webhooks: webhook,
	}
}

func getValidatingWebhookConfig(webhook []kadmissionregistrationv1.ValidatingWebhook) *kadmissionregistrationv1.ValidatingWebhookConfiguration {
	return &kadmissionregistrationv1.ValidatingWebhookConfiguration{
		ObjectMeta: kmetav1.ObjectMeta{
			Name: getTestBackendConfig().ValidatingWebhookName,
		},
		Webhooks: webhook,
	}
}

func getTestBackendConfig() env.BackendConfig {
	return env.BackendConfig{
		WebhookSecretName:     "eventing-manager-webhook-server-cert",
		MutatingWebhookName:   "subscription-mutating-webhook-configuration",
		ValidatingWebhookName: "subscription-validating-webhook-configuration",
		Namespace:             "kyma-system",
	}
}

func (env TestEnvironment) GetEventingFromK8s(name, namespace string) (*v1alpha1.Eventing, error) {
	eventing := &v1alpha1.Eventing{}
	err := env.k8sClient.Get(context.Background(), types.NamespacedName{
		Name:      name,
		Namespace: namespace,
	}, eventing)
	return eventing, err
}

func (env TestEnvironment) DeleteEventingFromK8s(name, namespace string) error {
	eventing := &v1alpha1.Eventing{
		ObjectMeta: kmetav1.ObjectMeta{
			Name:      name,
			Namespace: namespace,
		},
	}
	return env.k8sClient.Delete(context.Background(), eventing)
}

func (env TestEnvironment) DeleteSecretFromK8s(name, namespace string) error {
	return env.k8sClient.Delete(context.Background(), &kcorev1.Secret{
		ObjectMeta: kmetav1.ObjectMeta{
			Name:      name,
			Namespace: namespace,
		},
	})
}

func (env TestEnvironment) GetDeploymentFromK8s(name, namespace string) (*kappsv1.Deployment, error) {
	nn := types.NamespacedName{
		Name:      name,
		Namespace: namespace,
	}
	result := &kappsv1.Deployment{}
	if err := env.k8sClient.Get(context.Background(), nn, result); err != nil {
		return nil, err
	}
	return result, nil
}

func (env TestEnvironment) GetServiceFromK8s(name, namespace string) (*kcorev1.Service, error) {
	nn := types.NamespacedName{
		Name:      name,
		Namespace: namespace,
	}
	result := &kcorev1.Service{}
	if err := env.k8sClient.Get(context.Background(), nn, result); err != nil {
		return nil, err
	}
	return result, nil
}

func (env TestEnvironment) GetSecretFromK8s(name, namespace string) (*kcorev1.Secret, error) {
	nn := types.NamespacedName{
		Name:      name,
		Namespace: namespace,
	}
	return env.KubeClient.GetSecret(context.Background(), nn.String())
}

func (env TestEnvironment) GetServiceAccountFromK8s(name, namespace string) (*kcorev1.ServiceAccount, error) {
	nn := types.NamespacedName{
		Name:      name,
		Namespace: namespace,
	}
	result := &kcorev1.ServiceAccount{}
	if err := env.k8sClient.Get(context.Background(), nn, result); err != nil {
		return nil, err
	}
	return result, nil
}

func (env TestEnvironment) GetClusterRoleFromK8s(name, namespace string) (*krbacv1.ClusterRole, error) {
	nn := types.NamespacedName{
		Name:      name,
		Namespace: namespace,
	}
	result := &krbacv1.ClusterRole{}
	if err := env.k8sClient.Get(context.Background(), nn, result); err != nil {
		return nil, err
	}
	return result, nil
}

func (env TestEnvironment) GetClusterRoleBindingFromK8s(name, namespace string) (*krbacv1.ClusterRoleBinding, error) {
	nn := types.NamespacedName{
		Name:      name,
		Namespace: namespace,
	}
	result := &krbacv1.ClusterRoleBinding{}
	if err := env.k8sClient.Get(context.Background(), nn, result); err != nil {
		return nil, err
	}
	return result, nil
}

func (env TestEnvironment) GetHPAFromK8s(name, namespace string) (*kautoscalingv1.HorizontalPodAutoscaler, error) {
	nn := types.NamespacedName{
		Name:      name,
		Namespace: namespace,
	}
	result := &kautoscalingv1.HorizontalPodAutoscaler{}
	if err := env.k8sClient.Get(context.Background(), nn, result); err != nil {
		return nil, err
	}
	return result, nil
}

func (env TestEnvironment) GetSubscriptionFromK8s(name, namespace string) (*eventingv1alpha2.Subscription, error) {
	nn := types.NamespacedName{
		Name:      name,
		Namespace: namespace,
	}
	result := &eventingv1alpha2.Subscription{}
	if err := env.k8sClient.Get(context.Background(), nn, result); err != nil {
		return nil, err
	}
	return result, nil
}

func (env TestEnvironment) CreateUnstructuredK8sResource(obj *unstructured.Unstructured) error {
	return env.k8sClient.Create(context.Background(), obj)
}

func (env TestEnvironment) UpdateUnstructuredK8sResource(obj *unstructured.Unstructured) error {
	return env.k8sClient.Update(context.Background(), obj)
}

func (env TestEnvironment) EnsureK8sUnStructResourceCreated(t *testing.T, obj *unstructured.Unstructured) {
	t.Helper()
	require.NoError(t, env.k8sClient.Create(context.Background(), obj))
}<|MERGE_RESOLUTION|>--- conflicted
+++ resolved
@@ -667,11 +667,7 @@
 	env.setNATSCRStatus(t, nats, status)
 	require.Eventually(t, func() bool {
 		err := env.k8sClient.Get(context.Background(), types.NamespacedName{Name: nats.Name, Namespace: nats.Namespace}, nats)
-<<<<<<< HEAD
 		return err == nil && nats.Status.State == status
-=======
-		return err == nil && nats.Status.State == string(status)
->>>>>>> ac35bffd
 	}, BigTimeOut, BigPollingInterval, "failed to ensure NATS CR is stored")
 }
 
