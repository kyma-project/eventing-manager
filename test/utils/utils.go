package utils

import (
	"fmt"
	"math/rand"
	"reflect"
	"time"

	appsv1 "k8s.io/api/apps/v1"
	rbacv1 "k8s.io/api/rbac/v1"
	"k8s.io/apimachinery/pkg/util/intstr"
	"sigs.k8s.io/controller-runtime/pkg/client"

	"github.com/kyma-project/eventing-manager/api/v1alpha1"
	appsv1 "k8s.io/api/apps/v1"
	v1 "k8s.io/api/core/v1"
	metav1 "k8s.io/apimachinery/pkg/apis/meta/v1"
)

const (
	charset       = "abcdefghijklmnopqrstuvwxyz0123456789"
	randomNameLen = 5

	NameFormat           = "name-%s"
	NamespaceFormat      = "namespace-%s"
	PublisherProxySuffix = "publisher-proxy"
)

var seededRand = rand.New(rand.NewSource(time.Now().UnixNano())) //nolint:gosec,gochecknoglobals // used in tests

func GetRandString(length int) string {
	b := make([]byte, length)
	for i := range b {
		b[i] = charset[seededRand.Intn(len(charset))]
	}
	return string(b)
}

type EventingOption func(*v1alpha1.Eventing) error

func NewNamespace(name string) *v1.Namespace {
	namespace := v1.Namespace{
		ObjectMeta: metav1.ObjectMeta{
			Name: name,
		},
	}
	return &namespace
}

func NewEventingCR(opts ...EventingOption) *v1alpha1.Eventing {
	name := fmt.Sprintf(NameFormat, GetRandString(randomNameLen))
	namespace := fmt.Sprintf(NamespaceFormat, GetRandString(randomNameLen))

	eventing := &v1alpha1.Eventing{
		TypeMeta: metav1.TypeMeta{
			Kind:       "Eventing",
			APIVersion: "operator.kyma-project.io/v1alpha1",
		},
		ObjectMeta: metav1.ObjectMeta{
			Name:      name,
			Namespace: namespace,
			UID:       "1234-5678-1234-5678",
		},
		Spec: v1alpha1.EventingSpec{
			Backends: []v1alpha1.Backend{
				{
					Type: v1alpha1.NatsBackendType,
				},
			},
		},
	}

	for _, opt := range opts {
		if err := opt(eventing); err != nil {
			panic(err)
		}
	}

	return eventing
}

func HasOwnerReference(object client.Object, eventingCR v1alpha1.Eventing) bool {
	ownerReferences := object.GetOwnerReferences()

	return len(ownerReferences) > 0 && ownerReferences[0].Name == eventingCR.Name &&
		ownerReferences[0].Kind == "Eventing" &&
		ownerReferences[0].UID == eventingCR.UID
}

func IsEPPPublishServiceCorrect(svc v1.Service, eppDeployment appsv1.Deployment) bool {
	wantSpec := v1.ServiceSpec{
		Selector: eppDeployment.Spec.Template.Labels,
		Ports: []v1.ServicePort{
			{
				Name:       "http-client",
				Protocol:   "TCP",
				Port:       80,
				TargetPort: intstr.FromInt(8080),
			},
		},
	}

	return reflect.DeepEqual(wantSpec.Selector, svc.Spec.Selector) &&
		reflect.DeepEqual(wantSpec.Ports, svc.Spec.Ports)
}

func IsEPPMetricsServiceCorrect(svc v1.Service, eppDeployment appsv1.Deployment) bool {
	wantAnnotations := map[string]string{
		"prometheus.io/scrape": "true",
		"prometheus.io/port":   "9090",
		"prometheus.io/scheme": "http",
	}

	wantSpec := v1.ServiceSpec{
		Selector: eppDeployment.Spec.Template.Labels,
		Ports: []v1.ServicePort{
			{
				Name:       "http-metrics",
				Protocol:   "TCP",
				Port:       80,
				TargetPort: intstr.FromInt(9090),
			},
		},
	}

	return reflect.DeepEqual(wantSpec.Selector, svc.Spec.Selector) &&
		reflect.DeepEqual(wantSpec.Ports, svc.Spec.Ports) &&
		reflect.DeepEqual(wantAnnotations, svc.Annotations)
}

func IsEPPHealthServiceCorrect(svc v1.Service, eppDeployment appsv1.Deployment) bool {
	wantSpec := v1.ServiceSpec{
		Selector: eppDeployment.Spec.Template.Labels,
		Ports: []v1.ServicePort{
			{
				Name:       "http-status",
				Protocol:   "TCP",
				Port:       15020,
				TargetPort: intstr.FromInt(15020),
			},
		},
	}

	return reflect.DeepEqual(wantSpec.Selector, svc.Spec.Selector) &&
		reflect.DeepEqual(wantSpec.Ports, svc.Spec.Ports)
}

func IsEPPClusterRoleCorrect(clusterRole rbacv1.ClusterRole) bool {
	wantRules := []rbacv1.PolicyRule{
		{
			APIGroups: []string{"eventing.kyma-project.io"},
			Resources: []string{"subscriptions"},
			Verbs:     []string{"get", "list", "watch"},
		},
		{
			APIGroups: []string{"operator.kyma-project.io"},
			Resources: []string{"subscriptions"},
			Verbs:     []string{"get", "list", "watch"},
		},
		{
			APIGroups: []string{"applicationconnector.kyma-project.io"},
			Resources: []string{"applications"},
			Verbs:     []string{"get", "list", "watch"},
		},
	}
	return reflect.DeepEqual(wantRules, clusterRole.Rules)
}

func IsEPPClusterRoleBindingCorrect(clusterRoleBinding rbacv1.ClusterRoleBinding, eventingCR v1alpha1.Eventing) bool {
	wantRoleRef := rbacv1.RoleRef{
		Kind:     "ClusterRole",
		Name:     fmt.Sprintf("%s-%s", eventingCR.GetName(), PublisherProxySuffix),
		APIGroup: "rbac.authorization.k8s.io",
	}
	wantSubjects := []rbacv1.Subject{
		{
			Kind:      "ServiceAccount",
			Name:      fmt.Sprintf("%s-%s", eventingCR.GetName(), PublisherProxySuffix),
			Namespace: eventingCR.Namespace,
		},
	}

<<<<<<< HEAD
	return reflect.DeepEqual(wantRoleRef, clusterRoleBinding.RoleRef) &&
		reflect.DeepEqual(wantSubjects, clusterRoleBinding.Subjects)
=======
}

func NewDeployment(name, namespace string, annotations map[string]string) *appsv1.Deployment {
	return &appsv1.Deployment{
		ObjectMeta: metav1.ObjectMeta{
			Name:        name,
			Namespace:   namespace,
			Annotations: annotations,
		},
		Spec: appsv1.DeploymentSpec{
			Template: v1.PodTemplateSpec{
				ObjectMeta: metav1.ObjectMeta{
					Name:        name,
					Namespace:   namespace,
					Annotations: annotations,
				},
				Spec: v1.PodSpec{
					Containers: []v1.Container{
						{
							Name:  "publisher",
							Image: "test-image",
						},
					},
				},
			},
		},
	}
>>>>>>> 73b4b690
}<|MERGE_RESOLUTION|>--- conflicted
+++ resolved
@@ -180,10 +180,8 @@
 		},
 	}
 
-<<<<<<< HEAD
 	return reflect.DeepEqual(wantRoleRef, clusterRoleBinding.RoleRef) &&
 		reflect.DeepEqual(wantSubjects, clusterRoleBinding.Subjects)
-=======
 }
 
 func NewDeployment(name, namespace string, annotations map[string]string) *appsv1.Deployment {
@@ -211,5 +209,4 @@
 			},
 		},
 	}
->>>>>>> 73b4b690
 }