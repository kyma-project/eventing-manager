/*
Copyright 2023.

Licensed under the Apache License, Version 2.0 (the "License");
you may not use this file except in compliance with the License.
You may obtain a copy of the License at

    http://www.apache.org/licenses/LICENSE-2.0

Unless required by applicable law or agreed to in writing, software
distributed under the License is distributed on an "AS IS" BASIS,
WITHOUT WARRANTIES OR CONDITIONS OF ANY KIND, either express or implied.
See the License for the specific language governing permissions and
limitations under the License.
*/

package main

import (
	"context"
	"flag"
	"log"
	"os"

	"github.com/go-logr/zapr"
	eventingcontroller "github.com/kyma-project/eventing-manager/internal/controller/eventing"
	"github.com/kyma-project/kyma/components/eventing-controller/logger"
	"github.com/kyma-project/kyma/components/eventing-controller/options"
	"github.com/kyma-project/kyma/components/eventing-controller/pkg/env"

	// Import all Kubernetes client auth plugins (e.g. Azure, GCP, OIDC, etc.)
	// to ensure that exec-entrypoint and run can make use of them.
	_ "k8s.io/client-go/plugin/pkg/client/auth"

	"k8s.io/apimachinery/pkg/runtime"
	utilruntime "k8s.io/apimachinery/pkg/util/runtime"
	clientgoscheme "k8s.io/client-go/kubernetes/scheme"
	ctrl "sigs.k8s.io/controller-runtime"
	"sigs.k8s.io/controller-runtime/pkg/healthz"

	eventingv1alpha1 "github.com/kyma-project/eventing-manager/api/v1alpha1"
	natsv1alpha1 "github.com/kyma-project/nats-manager/api/v1alpha1"
	//+kubebuilder:scaffold:imports
)

var (
	scheme   = runtime.NewScheme()
	setupLog = ctrl.Log.WithName("setup")
)

func init() {
	utilruntime.Must(clientgoscheme.AddToScheme(scheme))

	utilruntime.Must(eventingv1alpha1.AddToScheme(scheme))
	utilruntime.Must(natsv1alpha1.AddToScheme(scheme))
	//+kubebuilder:scaffold:scheme
}

const defaultMetricsPort = 9443

func main() { //nolint:funlen // main function needs to initialize many object
	var enableLeaderElection bool
	var leaderElectionID string
	var metricsPort int
	flag.BoolVar(&enableLeaderElection, "leader-elect", false,
		"Enable leader election for controller manager. "+
			"Enabling this will ensure there is only one active controller manager.")
	flag.StringVar(&leaderElectionID, "leaderElectionID", "26479083.kyma-project.io",
		"ID for the controller leader election.")
	flag.IntVar(&metricsPort, "metricsPort", defaultMetricsPort, "Port number for metrics endpoint.")

	opts := options.New()
	if err := opts.Parse(); err != nil {
		log.Fatalf("Failed to parse options, error: %v", err)
	}

	ctrLogger, err := logger.New(opts.LogFormat, opts.LogLevel)
	if err != nil {
		log.Fatalf("Failed to initialize logger, error: %v", err)
	}
	defer func() {
		if err = ctrLogger.WithContext().Sync(); err != nil {
			log.Printf("Failed to flush logger, error: %v", err)
		}
	}()

	// Set controller core logger.
	ctrl.SetLogger(zapr.NewLogger(ctrLogger.WithContext().Desugar()))

	// prepare the setup logger
	setupLogger := ctrLogger.WithContext().Named("setup")

	// setup ctrl manager
	mgr, err := ctrl.NewManager(ctrl.GetConfigOrDie(), ctrl.Options{
		Scheme:                 scheme,
		MetricsBindAddress:     opts.MetricsAddr,
		Port:                   9443,
		HealthProbeBindAddress: opts.ProbeAddr,
		LeaderElection:         enableLeaderElection,
		LeaderElectionID:       leaderElectionID,
		SyncPeriod:             &opts.ReconcilePeriod,
	})
	if err != nil {
		setupLog.Error(err, "unable to start manager")
		os.Exit(1)
	}

<<<<<<< HEAD
	natsConfig, err := env.GetNATSConfig(opts.MaxReconnects, opts.ReconnectWait)
	if err != nil {
		setupLogger.Fatalw("Failed to load configuration", "error", err)
	}

	// create NATS reconciler instance
	ctx := context.Background()
	natsReconciler := eventingcontroller.NewReconciler(
		ctx,
		natsConfig,
		mgr.GetClient(),
		mgr.GetScheme(),
		ctrLogger,
=======
	// create Eventing reconciler instance
	eventingReconciler := eventingcontroller.NewReconciler(
		mgr.GetClient(),
		mgr.GetScheme(),
		sugaredLogger,
>>>>>>> e3e2ee6c
		mgr.GetEventRecorderFor("eventing-manager"),
	)

	if err = (eventingReconciler).SetupWithManager(mgr); err != nil {
		setupLog.Error(err, "unable to create controller", "controller", "NATS")
		os.Exit(1)
	}
	//+kubebuilder:scaffold:builder

	if err := mgr.AddHealthzCheck("healthz", healthz.Ping); err != nil {
		setupLog.Error(err, "unable to set up health check")
		os.Exit(1)
	}
	if err := mgr.AddReadyzCheck("readyz", healthz.Ping); err != nil {
		setupLog.Error(err, "unable to set up ready check")
		os.Exit(1)
	}

	setupLog.Info("starting manager")
	if err := mgr.Start(ctrl.SetupSignalHandler()); err != nil {
		setupLog.Error(err, "problem running manager")
		os.Exit(1)
	}
}<|MERGE_RESOLUTION|>--- conflicted
+++ resolved
@@ -105,27 +105,19 @@
 		os.Exit(1)
 	}
 
-<<<<<<< HEAD
 	natsConfig, err := env.GetNATSConfig(opts.MaxReconnects, opts.ReconnectWait)
 	if err != nil {
 		setupLogger.Fatalw("Failed to load configuration", "error", err)
 	}
 
-	// create NATS reconciler instance
+	// create Eventing reconciler instance
 	ctx := context.Background()
-	natsReconciler := eventingcontroller.NewReconciler(
+	eventingReconciler := eventingcontroller.NewReconciler(
 		ctx,
 		natsConfig,
 		mgr.GetClient(),
 		mgr.GetScheme(),
 		ctrLogger,
-=======
-	// create Eventing reconciler instance
-	eventingReconciler := eventingcontroller.NewReconciler(
-		mgr.GetClient(),
-		mgr.GetScheme(),
-		sugaredLogger,
->>>>>>> e3e2ee6c
 		mgr.GetEventRecorderFor("eventing-manager"),
 	)
 
