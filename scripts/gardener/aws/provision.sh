#!/usr/bin/env bash

<<<<<<< HEAD
# Usage: To run this script, set the following environment variables and run this script.
#  CLUSTER_NAME
#  GARDENER_REGION
#  GARDENER_ZONES
#  GARDENER_PROJECT_NAME
#  GARDENER_PROVIDER_SECRET_NAME
#  GARDENER_KUBECONFIG - Path to kubeconfig for Gardener.
#  MACHINE_TYPE - default: "m5.xlarge"
#  SCALER_MIN - default: 1
#  SCALER_MAX - default: 2
#  RETRY_ATTEMPTS - default: 1
#  GARDENER_CLUSTER_VERSION - default as defined in kyma CLI.
=======
# Usage: To run this script, set the required environment variables and run this script.
#  CLUSTER_NAME - (required)
#  GARDENER_REGION - (required)
#  GARDENER_ZONES - (required)
#  GARDENER_PROJECT_NAME - (required)
#  GARDENER_PROVIDER_SECRET_NAME - (required)
#  GARDENER_KUBECONFIG - (required, description: Path to kubeconfig for Gardener.)
#  MACHINE_TYPE - (optional, default: "m5.xlarge")
#  SCALER_MIN - (optional, default: 1)
#  SCALER_MAX - (optional, default: 2)
#  RETRY_ATTEMPTS - (optional, default: 1)
#  GARDENER_CLUSTER_VERSION - (optional, default: kyma CLI default value for kube-version.)
>>>>>>> 5a06dc68

# Permissions: In order to run this script you need to use a service account with permissions equivalent to the following GCP roles:
# - Compute Admin
# - Service Account User
# - Service Account Admin
# - Service Account Token Creator
# - Make sure the service account is enabled for the Google Identity and Access Management API.

source "${PROJECT_ROOT}/scripts/utils/log.sh"
source "${PROJECT_ROOT}/scripts/utils/utils.sh"

gardener::validate_and_default() {
    requiredVars=(
        CLUSTER_NAME
        GARDENER_REGION
        GARDENER_ZONES
        GARDENER_KUBECONFIG
        GARDENER_PROJECT_NAME
        GARDENER_PROVIDER_SECRET_NAME
    )
    utils::check_required_vars "${requiredVars[@]}"

    # validations
    if [ "${#CLUSTER_NAME}" -gt 9 ]; then
        log::error "Provided cluster name is too long"
        return 1
    fi

    # set default values
    if [ -z "$MACHINE_TYPE" ]; then
        export MACHINE_TYPE="m5.xlarge"
    fi

    if [ -z "$SCALER_MIN" ]; then
        export SCALER_MIN="1"
    fi

    if [ -z "$SCALER_MAX" ]; then
        export SCALER_MAX="2"
    fi

    if [ -z "$RETRY_ATTEMPTS" ]; then
        export RETRY_ATTEMPTS="1"
    fi

    if [ -z "$GARDENER_CLUSTER_VERSION" ]; then
        # grep the default kube-version defined in kyma CLI.
        export GARDENER_CLUSTER_VERSION="$(${KYMA_CLI} provision gardener aws --help | grep "kube-version string" | awk -F "\"" '{print $2}')"
        log::info "Using GARDENER_CLUSTER_VERSION=${GARDENER_CLUSTER_VERSION}"
    fi
}

gardener::provision_cluster() {
    log::info "Provision cluster: \"${CLUSTER_NAME}\""

    # decreasing attempts to 2 because we will try to create new cluster from scratch on exit code other than 0
    ${KYMA_CLI} provision gardener aws \
      --secret "${GARDENER_PROVIDER_SECRET_NAME}" \
      --name "${CLUSTER_NAME}" \
      --project "${GARDENER_PROJECT_NAME}" \
      --credentials "${GARDENER_KUBECONFIG}" \
      --region "${GARDENER_REGION}" \
      --zones "${GARDENER_ZONES}" \
      --type "${MACHINE_TYPE}" \
      --scaler-min ${SCALER_MIN} \
      --scaler-max ${SCALER_MAX} \
      --kube-version="${GARDENER_CLUSTER_VERSION}" \
      --attempts ${RETRY_ATTEMPTS} \
      --verbose \
      --hibernation-start ""
}

## MAIN Logic

gardener::validate_and_default

gardener::provision_cluster<|MERGE_RESOLUTION|>--- conflicted
+++ resolved
@@ -1,19 +1,5 @@
 #!/usr/bin/env bash
 
-<<<<<<< HEAD
-# Usage: To run this script, set the following environment variables and run this script.
-#  CLUSTER_NAME
-#  GARDENER_REGION
-#  GARDENER_ZONES
-#  GARDENER_PROJECT_NAME
-#  GARDENER_PROVIDER_SECRET_NAME
-#  GARDENER_KUBECONFIG - Path to kubeconfig for Gardener.
-#  MACHINE_TYPE - default: "m5.xlarge"
-#  SCALER_MIN - default: 1
-#  SCALER_MAX - default: 2
-#  RETRY_ATTEMPTS - default: 1
-#  GARDENER_CLUSTER_VERSION - default as defined in kyma CLI.
-=======
 # Usage: To run this script, set the required environment variables and run this script.
 #  CLUSTER_NAME - (required)
 #  GARDENER_REGION - (required)
@@ -26,7 +12,6 @@
 #  SCALER_MAX - (optional, default: 2)
 #  RETRY_ATTEMPTS - (optional, default: 1)
 #  GARDENER_CLUSTER_VERSION - (optional, default: kyma CLI default value for kube-version.)
->>>>>>> 5a06dc68
 
 # Permissions: In order to run this script you need to use a service account with permissions equivalent to the following GCP roles:
 # - Compute Admin
