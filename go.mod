--- conflicted
+++ resolved
@@ -101,11 +101,7 @@
 	golang.org/x/sys v0.14.0 // indirect
 	golang.org/x/term v0.14.0 // indirect
 	golang.org/x/text v0.14.0 // indirect
-<<<<<<< HEAD
-	golang.org/x/time v0.3.0 // indirect
-=======
 	golang.org/x/time v0.4.0 // indirect
->>>>>>> f0d06361
 	golang.org/x/tools v0.13.0 // indirect
 	gomodules.xyz/jsonpatch/v2 v2.4.0 // indirect
 	google.golang.org/appengine v1.6.7 // indirect
