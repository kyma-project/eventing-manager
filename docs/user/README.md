--- conflicted
+++ resolved
@@ -22,11 +22,7 @@
 
 - Offer an HTTP end point, for example a Function to receive the events.
 - Specify the events the user is interested in using the Kyma [Subscription CR](./resources/evnt-cr-subscription.md).
-<<<<<<< HEAD
-- Send [CloudEvents](https://cloudevents.io/) or legacy events (deprecated) to the following HTTP end points on our [Eventing Publisher Proxy](https://github.com/kyma-project/kyma/tree/main/components/event-publisher-proxy) service.
-=======
-- Send [CloudEvents](https://cloudevents.io/) or legacy events (deprecated) to the following HTTP end points on our [Event Publisher Proxy](https://github.com/kyma-project/eventing-publisher-proxy/blob/main/README.md) service.
->>>>>>> f4a813ed
+- Send [CloudEvents](https://cloudevents.io/) or legacy events (deprecated) to the following HTTP end points on our [Eventing Publisher Proxy](https://github.com/kyma-project/eventing-publisher-proxy/blob/main/README.md) service.
   - `/publish` for CloudEvents.
   - `<application_name>/v1/events` for legacy events.
 
@@ -42,50 +38,4 @@
   - `Consumers`: A consumer reads or consumes the messages from the stream. Kyma Subscription creates one consumer for each specified filter. Kyma uses push-based consumers.
 - **Delivery Guarantees**
   - `at least once` delivery: With NATS JetStream, Kyma ensures that for each event published, all the subscribers subscribed to that event receive the event at least once.
-<<<<<<< HEAD
-  - `max bytes and discard policy`: NATS JetStream uses these configurations to ensure that no messages are lost when the storage is almost full. By default, Kyma ensures that no new messages are accepted when the storage reaches 90% capacity.  
-
-## Documentation Overview
-
-To learn more about how Eventing works, see:
-
-- [Eventing module](01-manager.md) - provides a general overview of the Eventing module
-- [Eventing module configuration](02-configuration.md) - contains information about configuring the Eventing module
-- [Eventing architecture](evnt-architecture.md) - describes how Eventing works and the main actors involved, such as Eventing Manager and Eventing Publisher Proxy.
-- [Event names](evnt-event-names.md) - contains information about event names and event name cleanup.
-- [Subscription CR](./resources/evnt-cr-subscription.md) - describes the Subscription custom resource, which you need to subscribe to events.
-- [CloudEvents](https://cloudevents.io/) - provides information about the CloudEvents specification used in Kyma.
-- [NATS JetStream](https://docs.nats.io/nats-concepts/jetstream) - provides more information about the backend technology behind Eventing in Kyma. [Eventing Architecture](evnt-architecture.md#jet-stream) provides details on the functionalities and higher qualities of service on top of Core NATS.
-
-To learn more about technical details aimed at possible contributors, check out the following documents:
-
-- [Development](../contributor/development.md) - provides general information about the setup
-- [Governance](../contributor/governance.md) - provides information about the rules and norms of this project
-- [Installation guide](../contributor/installation.md) - contains information about the different ways to install the Eventing module
-- [Testing](../contributor/testing.md) - describes the test coverage of the project
-- [Troubleshooting](../contributor/troubleshooting.md) - provides general information about troubleshooting the module
-
-To perform tasks with Eventing, go through these tutorials:
-
-- [Tutorial: Trigger your workload with an event](https://kyma-project.io/#/02-get-started/04-trigger-workload-with-event) - shows how to deploy a Function and trigger it with an event.
-- [Tutorial: Create Subscription subscribing to multiple event types](tutorials/evnt-02-subs-with-multiple-filters.md) - shows how to subscribe to one or more event types using the Kyma Subscription.
-- [Tutorial: Event name cleanup in Subscriptions](tutorials/evnt-03-type-cleanup.md) - explains how Kyma Eventing filters out prohibited characters from event names.
-- [Tutorial: Changing Events Max-In-Flight in Subscriptions](tutorials/evnt-04-change-max-in-flight-in-sub.md) - shows how to set idle "in-flight messages" limit in Kyma Subscriptions.
-- [Tutorial: Publish legacy events using Kyma Eventing](tutorials/evnt-05-send-legacy-events.md) - demonstrates how to send legacy events using Kyma Eventing.
-
-To troubleshoot Eventing-related issues:
-
-- [Basic Eventing Troubleshooting](troubleshooting/evnt-01-eventing-troubleshooting.md)
-- [NATS JetStream Troubleshooting](troubleshooting/evnt-02-jetstream-troubleshooting.md)
-- [Event Type Collision](troubleshooting/evnt-03-type-collision.md)
-- [Eventing Backend Storage Full](troubleshooting/evnt-04-free-jetstream-storage.md)
-
-For other technical resources, check out these links on the Kyma GitHub repository:
-
-- [Eventing Helm chart](https://github.com/kyma-project/kyma/tree/main/resources/eventing)
-- [Event Publishing Proxy](https://github.com/kyma-project/kyma/tree/main/components/event-publisher-proxy)
-- [Eventing Manager](https://github.com/kyma-project/kyma/tree/main/components/eventing-controller)
-- [Eventing Metrics](evnt-eventing-metrics.md)
-=======
-  - `max bytes and discard policy`: NATS JetStream uses these configurations to ensure that no messages are lost when the storage is almost full. By default, Kyma ensures that no new messages are accepted when the storage reaches 90% capacity.  
->>>>>>> f4a813ed
+  - `max bytes and discard policy`: NATS JetStream uses these configurations to ensure that no messages are lost when the storage is almost full. By default, Kyma ensures that no new messages are accepted when the storage reaches 90% capacity.  