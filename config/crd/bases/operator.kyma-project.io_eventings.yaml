--- conflicted
+++ resolved
@@ -79,68 +79,6 @@
                     natsStreamStorageType: File
                   type: NATS
                 description: Backends defines the list of eventing backends to provision.
-<<<<<<< HEAD
-                items:
-                  description: Backend defines eventing backend.
-                  properties:
-                    config:
-                      description: Config defines configuration for eventing backend.
-                      properties:
-                        eventMeshSecret:
-                          description: EventMeshSecret defines the namespaced name
-                            of K8s Secret containing EventMesh credentials. The format
-                            of name is "namespace/name".
-                          type: string
-                        maxMsgsPerTopic:
-                          description: MaxMsgsPerTopic limits how many messages in
-                            the NATS stream to retain per subject.
-                          format: int64
-                          type: integer
-                        maxStreamSize:
-                          anyOf:
-                          - type: integer
-                          - type: string
-                          description: MaxStreamSize defines the maximum storage size
-                            for stream data.
-                          pattern: ^(\+|-)?(([0-9]+(\.[0-9]*)?)|(\.[0-9]+))(([KMGTPE]i)|[numkMGTPE]|([eE](\+|-)?(([0-9]+(\.[0-9]*)?)|(\.[0-9]+))))?$
-                          x-kubernetes-int-or-string: true
-                        natsStorageSize:
-                          anyOf:
-                          - type: integer
-                          - type: string
-                          description: NatsStorageSize defines the storage size for
-                            stream data.
-                          pattern: ^(\+|-)?(([0-9]+(\.[0-9]*)?)|(\.[0-9]+))(([KMGTPE]i)|[numkMGTPE]|([eE](\+|-)?(([0-9]+(\.[0-9]*)?)|(\.[0-9]+))))?$
-                          x-kubernetes-int-or-string: true
-                        natsStorageType:
-                          description: NatsStorageType defines the storage type for
-                            stream data.
-                          enum:
-                          - File
-                          - Memory
-                          type: string
-                        natsStreamReplicas:
-                          description: NatsStreamReplicas defines the number of replicas
-                            for stream.
-                          type: integer
-                        webhookAuthSecret:
-                          description: WebhookAuthSecret defines the namespaced name
-                            of K8s Secret containing Webhook auth credentials. The
-                            format of name is "namespace/name".
-                          type: string
-                      type: object
-                    type:
-                      description: Type defines which backend to use. The value is
-                        either `EventMesh`, or `NATS`.
-                      enum:
-                      - EventMesh
-                      - NATS
-                      type: string
-                  required:
-                  - type
-                  type: object
-                type: array
-=======
                 properties:
                   config:
                     default:
@@ -199,7 +137,6 @@
                 - message: secret cannot be empty if EventMesh backend is used
                   rule: (self.type != 'EventMesh') || ((self.type == 'EventMesh')
                     && (self.config.eventMeshSecret != ''))
->>>>>>> e3e2ee6c
               labels:
                 additionalProperties:
                   type: string
