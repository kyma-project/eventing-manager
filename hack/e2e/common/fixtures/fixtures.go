<<<<<<< HEAD
//nolint: gomnd // used in tests
=======
// nolint: gomnd // used in tests
>>>>>>> ac35bffd
package fixtures

import (
	"errors"
	"fmt"
	"strings"

	kappsv1 "k8s.io/api/apps/v1"
	kcorev1 "k8s.io/api/core/v1"
	"k8s.io/apimachinery/pkg/api/resource"
	kmetav1 "k8s.io/apimachinery/pkg/apis/meta/v1"
	"k8s.io/apimachinery/pkg/runtime/schema"
	"k8s.io/apimachinery/pkg/util/intstr"

	operatorv1alpha1 "github.com/kyma-project/eventing-manager/api/operator/v1alpha1"
	"github.com/kyma-project/eventing-manager/hack/e2e/common/eventing"
)

const (
	FieldManager                = "eventing-tests"
	NamespaceName               = "kyma-system"
	ManagerDeploymentName       = "eventing-manager"
	CRName                      = "eventing"
	ManagerContainerName        = "manager"
	PublisherContainerName      = "eventing-publisher-proxy"
	WebhookServerCertSecretName = "eventing-manager-webhook-server-cert"
	WebhookServerCertJobName    = "eventing-manager-cert-handler"
	EventMeshSecretNamespace    = "kyma-system"
	EventMeshSecretName         = "eventing-backend"
	EventOriginalTypeHeader     = "originaltype"
)

type SubscriptionCRVersion string

const (
	V1Alpha1SubscriptionCRVersion SubscriptionCRVersion = "v1alpha1"
	V1Alpha2SubscriptionCRVersion SubscriptionCRVersion = "v1alpha2"
)

func EventingCR(backendType operatorv1alpha1.BackendType) *operatorv1alpha1.Eventing {
	if backendType == operatorv1alpha1.EventMeshBackendType {
		return EventingEventMeshCR()
	}
	return EventingNATSCR()
}

func PeerAuthenticationGVR() schema.GroupVersionResource {
	return schema.GroupVersionResource{
		Group:    "security.istio.io",
		Version:  "v1beta1",
		Resource: "peerauthentications",
	}
}

func EventingNATSCR() *operatorv1alpha1.Eventing {
	return &operatorv1alpha1.Eventing{
		TypeMeta: kmetav1.TypeMeta{
			Kind:       "Eventing",
			APIVersion: "operator.kyma-project.io/v1alpha1",
		},
		ObjectMeta: kmetav1.ObjectMeta{
			Name:      CRName,
			Namespace: NamespaceName,
		},
		Spec: operatorv1alpha1.EventingSpec{
			Backend: &operatorv1alpha1.Backend{
				Type: "NATS",
				Config: operatorv1alpha1.BackendConfig{
					NATSStreamStorageType: "File",
					NATSStreamReplicas:    3,
					NATSStreamMaxSize:     resource.MustParse("700Mi"),
					NATSMaxMsgsPerTopic:   1000000,
				},
			},
			Publisher: PublisherSpec(),
		},
	}
}

func EventingEventMeshCR() *operatorv1alpha1.Eventing {
	return &operatorv1alpha1.Eventing{
		TypeMeta: kmetav1.TypeMeta{
			Kind:       "Eventing",
			APIVersion: "operator.kyma-project.io/v1alpha1",
		},
		ObjectMeta: kmetav1.ObjectMeta{
			Name:      CRName,
			Namespace: NamespaceName,
		},
		Spec: operatorv1alpha1.EventingSpec{
			Backend: &operatorv1alpha1.Backend{
				Type: "EventMesh",
				Config: operatorv1alpha1.BackendConfig{
					EventMeshSecret: fmt.Sprintf("%s/%s", EventMeshSecretNamespace, EventMeshSecretName),
				},
			},
			Publisher: PublisherSpec(),
		},
	}
}

func PublisherSpec() operatorv1alpha1.Publisher {
	return operatorv1alpha1.Publisher{
		Replicas: operatorv1alpha1.Replicas{
			Min: 2,
			Max: 2,
		},
		Resources: kcorev1.ResourceRequirements{
			Limits: kcorev1.ResourceList{
				"cpu":    resource.MustParse("300m"),
				"memory": resource.MustParse("312Mi"),
			},
			Requests: kcorev1.ResourceList{
				"cpu":    resource.MustParse("100m"),
				"memory": resource.MustParse("156Mi"),
			},
		},
	}
}

func V1Alpha1SubscriptionsToTest() []eventing.TestSubscriptionInfo {
	return []eventing.TestSubscriptionInfo{
		{
			Name:        "test-sub-1-v1alpha1",
			Description: "event type and source without any alpha-numeric characters",
			Types:       []string{"sap.kyma.custom.noapp.order.tested.v1"},
		},
		{
			Name:        "test-sub-2-v1alpha1",
			Description: "event type and source with alpha-numeric characters",
			Types:       []string{"sap.kyma.custom.test-app.order-$.second.R-e-c-e-i-v-e-d.v1"},
		},
		{
			Name:        "test-sub-3-with-multiple-types-v1alpha1",
			Description: "multiple types in same subscription",
			Types: []string{
				"sap.kyma.custom.connected-app.order.tested.v1",
				"sap.kyma.custom.connected-app2.or-der.crea-ted.one.two.three.v4",
			},
		},
	}
}

func V1Alpha2SubscriptionsToTest() []eventing.TestSubscriptionInfo {
	return []eventing.TestSubscriptionInfo{
		{
			Name:        "test-sub-1-v1alpha2",
			Description: "event type and source without any alpha-numeric characters",
			Source:      "noapp",
			Types:       []string{"order.modified.v1"},
		},
		{
			Name:        "test-sub-2-v1alpha2",
			Description: "event type and source with alpha-numeric characters",
			Source:      "test-app",
			Types:       []string{"Order-$.third.R-e-c-e-i-v-e-d.v1"},
		},
		{
			Name:        "test-sub-3-with-multiple-types-v1alpha2",
			Description: "multiple types in same subscription",
			Source:      "test-evnt",
			Types: []string{
				"or-der.crea-ted.one.two.three.four.v4",
				"order.testing.v1",
			},
		},
	}
}

func Namespace(name string) *kcorev1.Namespace {
	return &kcorev1.Namespace{
		ObjectMeta: kmetav1.ObjectMeta{
			Name: name,
		},
	}
}

func NewSinkDeployment(name, namespace, image string) *kappsv1.Deployment {
	labels := map[string]string{
		"source": "eventing-tests",
		"name":   name,
	}
	return &kappsv1.Deployment{
		TypeMeta: kmetav1.TypeMeta{
			Kind:       "Deployment",
			APIVersion: "apps/v1",
		},
		ObjectMeta: kmetav1.ObjectMeta{
			Name:      name,
			Namespace: namespace,
			Labels:    labels,
		},
		Spec: kappsv1.DeploymentSpec{
			Selector: kmetav1.SetAsLabelSelector(labels),
			Template: kcorev1.PodTemplateSpec{
				ObjectMeta: kmetav1.ObjectMeta{
					Name:   name,
					Labels: labels,
				},
				Spec: kcorev1.PodSpec{
					RestartPolicy: kcorev1.RestartPolicyAlways,
					Containers: []kcorev1.Container{
						{
							Name:  name,
							Image: image,
							Args: []string{
								"subscriber",
								"--listen-port=8080",
							},
							Ports: []kcorev1.ContainerPort{
								{
									Name:          "http",
									ContainerPort: 8080,
								},
							},
							ImagePullPolicy: kcorev1.PullAlways,
							Resources: kcorev1.ResourceRequirements{
								Limits: kcorev1.ResourceList{
									"cpu":    resource.MustParse("300m"),
									"memory": resource.MustParse("312Mi"),
								},
								Requests: kcorev1.ResourceList{
									"cpu":    resource.MustParse("100m"),
									"memory": resource.MustParse("156Mi"),
								},
							},
						},
					},
				},
			},
		},
	}
}

func NewSinkService(name, namespace string) *kcorev1.Service {
	labels := map[string]string{
		"source": "eventing-tests",
		"name":   name,
	}
	return &kcorev1.Service{
		TypeMeta: kmetav1.TypeMeta{
			Kind:       "Service",
			APIVersion: "v1",
		},
		ObjectMeta: kmetav1.ObjectMeta{
			Name:      name,
			Namespace: namespace,
			Labels:    labels,
		},
		Spec: kcorev1.ServiceSpec{
			Selector: labels,
			Ports: []kcorev1.ServicePort{
				{
					Name:       "http",
					Protocol:   "TCP",
					Port:       80,
					TargetPort: intstr.FromString("http"),
				},
			},
		},
	}
}

func FindContainerInPod(pod kcorev1.Pod, name string) *kcorev1.Container {
	for _, container := range pod.Spec.Containers {
		if container.Name == name {
			return &container
		}
	}
	return nil
}

func ConvertSelectorLabelsToString(labels map[string]string) string {
	var result []string
	for k, v := range labels {
		result = append(result, fmt.Sprintf("%s=%s", k, v))
	}
	return strings.Join(result, ",")
}

//nolint:goerr113 //TODO: this is ERRORHANDLING NOT a LOGGER!!!!
func AppendMsgToError(err error, msg string) error {
	return errors.Join(err, fmt.Errorf("\n==> %s", msg))
}<|MERGE_RESOLUTION|>--- conflicted
+++ resolved
@@ -1,8 +1,4 @@
-<<<<<<< HEAD
-//nolint: gomnd // used in tests
-=======
 // nolint: gomnd // used in tests
->>>>>>> ac35bffd
 package fixtures
 
 import (
