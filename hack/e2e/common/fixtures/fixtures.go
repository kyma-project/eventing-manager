--- conflicted
+++ resolved
@@ -182,10 +182,7 @@
 	labels := map[string]string{
 		"istio-injection": "enabled",
 	}
-<<<<<<< HEAD
-=======
-
->>>>>>> 5661df0c
+
 	return &kcorev1.Namespace{
 		ObjectMeta: kmetav1.ObjectMeta{
 			Name:   name,
