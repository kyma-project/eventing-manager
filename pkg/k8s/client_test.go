package k8s

import (
	"context"
	"crypto/rand"
	"errors"
	"testing"

	"k8s.io/apimachinery/pkg/runtime"

	testutils "github.com/kyma-project/eventing-manager/test/utils"

	admissionv1 "k8s.io/api/admissionregistration/v1"
	apiclientsetfake "k8s.io/apiextensions-apiserver/pkg/client/clientset/clientset/fake"

	"github.com/stretchr/testify/require"
	appsv1 "k8s.io/api/apps/v1"
	corev1 "k8s.io/api/core/v1"
	rbac "k8s.io/api/rbac/v1"
	apierrors "k8s.io/apimachinery/pkg/api/errors"
	metav1 "k8s.io/apimachinery/pkg/apis/meta/v1"
	"k8s.io/apimachinery/pkg/types"
	"sigs.k8s.io/controller-runtime/pkg/client"
	"sigs.k8s.io/controller-runtime/pkg/client/fake"
)

const testFieldManager = "eventing-manager"

func Test_PatchApply(t *testing.T) {
	t.Parallel()

	// NOTE: In real k8s client, the kubeClient.PatchApply creates the resource
	// if it does not exist on the cluster. But in the fake client the behaviour
	// is not properly replicated. As mentioned: "ObjectMeta's `Generation` and
	// `ResourceVersion` don't behave properly, Patch or Update operations that
	// rely on these fields will fail, or give false positives." in docs
	// https://pkg.go.dev/sigs.k8s.io/controller-runtime/pkg/client/fake
	// This scenario will be tested in integration tests with envTest pkg.

	twoReplicas := int32(2)
	threeReplicas := int32(3)

	// define test cases
	testCases := []struct {
		name                  string
		givenDeployment       *appsv1.Deployment
		givenUpdateDeployment *appsv1.Deployment
	}{
		{
			name: "should update resource when exists in k8s",
			givenDeployment: &appsv1.Deployment{
				TypeMeta: metav1.TypeMeta{
					Kind:       "Deployment",
					APIVersion: "apps/v1",
				},
				ObjectMeta: metav1.ObjectMeta{
					Name:      "test",
					Namespace: "test",
				},
				Spec: appsv1.DeploymentSpec{
					Replicas: &twoReplicas,
				},
			},
			givenUpdateDeployment: &appsv1.Deployment{
				TypeMeta: metav1.TypeMeta{
					Kind:       "Deployment",
					APIVersion: "apps/v1",
				},
				ObjectMeta: metav1.ObjectMeta{
					Name:      "test",
					Namespace: "test",
				},
				Spec: appsv1.DeploymentSpec{
					Replicas: &threeReplicas,
				},
			},
		},
	}

	// run test cases
	for _, tc := range testCases {
		tc := tc
		t.Run(tc.name, func(t *testing.T) {
			t.Parallel()

			// given
			var objs []client.Object
			if tc.givenDeployment != nil {
				objs = append(objs, tc.givenDeployment)
			}
			fakeClientBuilder := fake.NewClientBuilder()
			fakeClient := fakeClientBuilder.WithObjects(objs...).Build()
<<<<<<< HEAD
			kubeClient := NewKubeClient(fakeClient, nil, nil, testFieldManager)
=======
			kubeClient := NewKubeClient(fakeClient, nil, testFieldManager)
>>>>>>> 661b5d08

			// when
			err := kubeClient.PatchApply(context.Background(), tc.givenUpdateDeployment)

			// then
			require.NoError(t, err)
			// check that it should exist on k8s.
			gotSTS, err := kubeClient.GetDeployment(context.Background(),
				tc.givenUpdateDeployment.GetName(), tc.givenUpdateDeployment.GetNamespace())
			require.NoError(t, err)
			require.Equal(t, tc.givenUpdateDeployment.GetName(), gotSTS.Name)
			require.Equal(t, tc.givenUpdateDeployment.GetNamespace(), gotSTS.Namespace)
			require.Equal(t, *tc.givenUpdateDeployment.Spec.Replicas, *gotSTS.Spec.Replicas)
		})
	}
}

func Test_UpdateDeployment(t *testing.T) {
	t.Parallel()

	// Define test cases
	testCases := []struct {
		name                   string
		namespace              string
		givenNewDeploymentSpec appsv1.DeploymentSpec
		givenDeploymentExists  bool
	}{
		{
			name:                  "should update the deployment",
			namespace:             "test-namespace-1",
			givenDeploymentExists: true,
		},
		{
			name:                  "should give error that deployment does not exist",
			namespace:             "test-namespace-2",
			givenDeploymentExists: false,
		},
	}

	// Run tests
	for _, tc := range testCases {
		tc := tc
		t.Run(tc.name, func(t *testing.T) {
			t.Parallel()
			// given
			ctx := context.Background()
			fakeClient := fake.NewClientBuilder().Build()
			kubeClient := &KubeClient{
				client: fakeClient,
			}
			givenDeployment := testutils.NewDeployment("test-deployment", tc.namespace, map[string]string{})
			// Create the deployment if it should exist
			if tc.givenDeploymentExists {
				require.NoError(t, fakeClient.Create(ctx, givenDeployment))
			}

			givenUpdatedDeployment := givenDeployment.DeepCopy()
			givenUpdatedDeployment.Spec = tc.givenNewDeploymentSpec

			// when
			err := kubeClient.UpdateDeployment(ctx, givenUpdatedDeployment)

			// then
			if !tc.givenDeploymentExists {
				require.Error(t, err)
				require.True(t, apierrors.IsNotFound(err))
			} else {
				gotDeploy, err := kubeClient.GetDeployment(ctx, givenDeployment.Name, givenDeployment.Namespace)
				require.NoError(t, err)
				require.Equal(t, tc.givenNewDeploymentSpec, gotDeploy.Spec)
			}
		})
	}
}

func Test_DeleteDeployment(t *testing.T) {
	t.Parallel()
	// Define test cases
	testCases := []struct {
		name         string
		namespace    string
		noDeployment bool
	}{
		{
			name:      "deployment exists",
			namespace: "test-namespace",
		},
		{
			name:         "deployment does not exist",
			namespace:    "test-namespace",
			noDeployment: true,
		},
	}

	// Run tests
	for _, tc := range testCases {
		tc := tc
		t.Run(tc.name, func(t *testing.T) {
			t.Parallel()
			// given
			ctx := context.Background()
			fakeClient := fake.NewClientBuilder().Build()
			kubeClient := &KubeClient{
				client: fakeClient,
			}
			deployment := &appsv1.Deployment{
				ObjectMeta: metav1.ObjectMeta{
					Name:      "test-deployment",
					Namespace: "test-namespace",
				},
			}
			// Create the deployment if it should exist
			if !tc.noDeployment {
				if err := fakeClient.Create(ctx, deployment); err != nil {
					t.Fatalf("failed to create deployment: %v", err)
				}
			}

			// when
			err := kubeClient.DeleteDeployment(ctx, deployment.Name, deployment.Namespace)

			// then
			require.Nil(t, err)
			// Check that the deployment was deleted
			err = fakeClient.Get(ctx,
				types.NamespacedName{Name: "test-deployment", Namespace: tc.namespace}, &appsv1.Deployment{})
			require.True(t, apierrors.IsNotFound(err), "DeleteDeployment did not delete deployment")
		})
	}
}

func Test_DeleteClusterRole(t *testing.T) {
	t.Parallel()
	// Define test cases
	testCases := []struct {
		name         string
		noDeployment bool
	}{
		{
			name: "ClusterRole exists",
		},
		{
			name:         "ClusterRole does not exist",
			noDeployment: true,
		},
	}

	// Run tests
	for _, tc := range testCases {
		tc := tc
		t.Run(tc.name, func(t *testing.T) {
			t.Parallel()
			// given
			ctx := context.Background()
			fakeClient := fake.NewClientBuilder().Build()
			kubeClient := &KubeClient{
				client: fakeClient,
			}
			clusterRole := &rbac.ClusterRole{
				ObjectMeta: metav1.ObjectMeta{
					Name:      "test-clusterrole",
					Namespace: "test-namespace",
				},
			}
			// Create the deployment if it should exist
			if !tc.noDeployment {
				if err := fakeClient.Create(ctx, clusterRole); err != nil {
					t.Fatalf("failed to create ClusterRole: %v", err)
				}
			}

			// when
			err := kubeClient.DeleteClusterRole(ctx, clusterRole.Name, clusterRole.Namespace)

			// then
			require.Nil(t, err)
			// Check that the deployment was deleted
			err = fakeClient.Get(ctx,
				types.NamespacedName{Name: clusterRole.Name, Namespace: clusterRole.Namespace}, &rbac.ClusterRole{})
			require.True(t, apierrors.IsNotFound(err), "DeleteClusterRole did not delete ClusterRole")
		})
	}
}

func Test_DeleteClusterRoleBinding(t *testing.T) {
	t.Parallel()
	// Define test cases
	testCases := []struct {
		name         string
		noDeployment bool
	}{
		{
			name: "ClusterRoleBinding exists",
		},
		{
			name:         "ClusterRoleBinding does not exist",
			noDeployment: true,
		},
	}

	// Run tests
	for _, tc := range testCases {
		tc := tc
		t.Run(tc.name, func(t *testing.T) {
			t.Parallel()
			// given
			ctx := context.Background()
			fakeClient := fake.NewClientBuilder().Build()
			kubeClient := &KubeClient{
				client: fakeClient,
			}
			clusterRoleBinding := &rbac.ClusterRoleBinding{
				ObjectMeta: metav1.ObjectMeta{
					Name:      "test-clusterrolebinding",
					Namespace: "test-namespace",
				},
			}
			// Create the deployment if it should exist
			if !tc.noDeployment {
				if err := fakeClient.Create(ctx, clusterRoleBinding); err != nil {
					t.Fatalf("failed to create ClusterRoleBinding: %v", err)
				}
			}

			// when
			err := kubeClient.DeleteClusterRoleBinding(ctx, clusterRoleBinding.Name, clusterRoleBinding.Namespace)

			// then
			require.Nil(t, err)
			// Check that the deployment was deleted
			err = fakeClient.Get(ctx,
				types.NamespacedName{Name: clusterRoleBinding.Name, Namespace: clusterRoleBinding.Namespace}, &rbac.ClusterRoleBinding{})
			require.True(t, apierrors.IsNotFound(err), "DeleteClusterRoleBinding did not delete ClusterRoleBinding")
		})
	}
}

func Test_GetSecret(t *testing.T) {
	t.Parallel()
	// Define test cases as a table.
	testCases := []struct {
		name                string
		givenNamespacedName string
		wantSecret          *corev1.Secret
		wantError           error
		wantNotFoundError   bool
	}{
		{
			name:                "success",
			givenNamespacedName: "test-namespace/test-secret",
			wantSecret: &corev1.Secret{
				TypeMeta: metav1.TypeMeta{
					Kind:       "Secret",
					APIVersion: "v1",
				},
				ObjectMeta: metav1.ObjectMeta{
					Name:      "test-secret",
					Namespace: "test-namespace",
				},
				Data: map[string][]byte{
					"key": []byte("value"),
				},
			},
		},
		{
			name:                "not found",
			givenNamespacedName: "test-namespace/test-secret",
			wantSecret:          nil,
			wantNotFoundError:   true,
		},
		{
			name:                "namespaced name format error",
			givenNamespacedName: "my-secret",
			wantSecret:          nil,
			wantError:           errors.New("invalid namespaced name. It must be in the format of 'namespace/name'"),
		},
	}

	for _, tc := range testCases {
		tc := tc
		t.Run(tc.name, func(t *testing.T) {
			t.Parallel()
			// given
			ctx := context.Background()
			fakeClient := fake.NewClientBuilder().Build()
			kubeClient := &KubeClient{
				client: fakeClient,
			}

			// Create the secret if it should exist
			if tc.wantSecret != nil {
				require.NoError(t, fakeClient.Create(ctx, tc.wantSecret))
			}

			// Call the GetSecret function with the test case's givenNamespacedName.
			secret, err := kubeClient.GetSecret(context.Background(), tc.givenNamespacedName)

			// Assert that the function returned the expected secret and error.
			if tc.wantNotFoundError {
				require.True(t, apierrors.IsNotFound(err))
			} else {
				require.Equal(t, tc.wantError, err)
			}
			require.Equal(t, tc.wantSecret, secret)
		})
	}
}

func Test_GetMutatingWebHookConfiguration(t *testing.T) {
	t.Parallel()

	// given
	newCABundle := make([]byte, 20)
	_, readErr := rand.Read(newCABundle)
	require.NoError(t, readErr)

	// Define test cases as a table.
	testCases := []struct {
		name                string
		givenName           string
		wantMutatingWebhook *admissionv1.MutatingWebhookConfiguration
		wantNotFoundError   bool
	}{
		{
			name:      "success",
			givenName: "test-wh",
			wantMutatingWebhook: &admissionv1.MutatingWebhookConfiguration{
				ObjectMeta: metav1.ObjectMeta{
					Name: "test-wh",
				},
				Webhooks: []admissionv1.MutatingWebhook{
					{
						ClientConfig: admissionv1.WebhookClientConfig{
							CABundle: newCABundle,
						},
					},
				},
			},
		},
		{
			name:                "not found",
			givenName:           "test-wh",
			wantMutatingWebhook: nil,
			wantNotFoundError:   true,
		},
	}

	for _, tc := range testCases {
		tc := tc
		t.Run(tc.name, func(t *testing.T) {
			t.Parallel()
			// given
			ctx := context.Background()
			fakeClient := fake.NewClientBuilder().Build()
			kubeClient := &KubeClient{
				client: fakeClient,
			}

			// Create the MutatingWebHookConfiguration if it should exist
			if tc.wantMutatingWebhook != nil {
				require.NoError(t, fakeClient.Create(ctx, tc.wantMutatingWebhook))
			}

			// when
			gotWebhook, err := kubeClient.GetMutatingWebHookConfiguration(context.Background(), tc.givenName)

			// then
			if !tc.wantNotFoundError {
				require.NoError(t, err)
				require.Equal(t, tc.wantMutatingWebhook.Webhooks, gotWebhook.Webhooks)
			} else {
				require.Error(t, err)
				require.True(t, apierrors.IsNotFound(err))
			}
		})
	}
}

func Test_GetValidatingWebHookConfiguration(t *testing.T) {
	t.Parallel()

	// given
	newCABundle := make([]byte, 20)
	_, readErr := rand.Read(newCABundle)
	require.NoError(t, readErr)

	// Define test cases as a table.
	testCases := []struct {
		name                  string
		givenName             string
		wantValidatingWebhook *admissionv1.ValidatingWebhookConfiguration
		wantNotFoundError     bool
	}{
		{
			name:      "success",
			givenName: "test-wh",
			wantValidatingWebhook: &admissionv1.ValidatingWebhookConfiguration{
				ObjectMeta: metav1.ObjectMeta{
					Name: "test-wh",
				},
				Webhooks: []admissionv1.ValidatingWebhook{
					{
						ClientConfig: admissionv1.WebhookClientConfig{
							CABundle: newCABundle,
						},
					},
				},
			},
		},
		{
			name:                  "not found",
			givenName:             "test-wh",
			wantValidatingWebhook: nil,
			wantNotFoundError:     true,
		},
	}

	for _, tc := range testCases {
		tc := tc
		t.Run(tc.name, func(t *testing.T) {
			t.Parallel()
			// given
			ctx := context.Background()
			fakeClient := fake.NewClientBuilder().Build()
			kubeClient := &KubeClient{
				client: fakeClient,
			}

			// Create the ValidatingWebhookConfiguration if it should exist
			if tc.wantValidatingWebhook != nil {
				require.NoError(t, fakeClient.Create(ctx, tc.wantValidatingWebhook))
			}

			// when
			gotWebhook, err := kubeClient.GetValidatingWebHookConfiguration(context.Background(), tc.givenName)

			// then
			if !tc.wantNotFoundError {
				require.NoError(t, err)
				require.Equal(t, tc.wantValidatingWebhook.Webhooks, gotWebhook.Webhooks)
			} else {
				require.Error(t, err)
				require.True(t, apierrors.IsNotFound(err))
			}
		})
	}
}

func Test_GetCRD(t *testing.T) {
	t.Parallel()

	// define test cases
	testCases := []struct {
		name              string
		givenCRDName      string
		wantNotFoundError bool
	}{
		{
			name:              "should return correct CRD from k8s",
			givenCRDName:      ApplicationCrdName,
			wantNotFoundError: false,
		},
		{
			name:              "should return not found error when CRD is missing in k8s",
			givenCRDName:      "non-existing",
			wantNotFoundError: true,
		},
	}

	// run test cases
	for _, tc := range testCases {
		tc := tc
		t.Run(tc.name, func(t *testing.T) {
			t.Parallel()

			// given
			sampleCRD := testutils.NewApplicationCRD()
			var objs []runtime.Object
			if !tc.wantNotFoundError {
				objs = append(objs, sampleCRD)
			}

			fakeClientSet := apiclientsetfake.NewSimpleClientset(objs...)
			kubeClient := NewKubeClient(nil, fakeClientSet, testFieldManager)

			// when
			gotCRD, err := kubeClient.GetCRD(context.Background(), tc.givenCRDName)

			// then
			if tc.wantNotFoundError {
				require.Error(t, err)
				require.True(t, apierrors.IsNotFound(err))
			} else {
				require.NoError(t, err)
				require.Equal(t, sampleCRD.GetName(), gotCRD.Name)
			}
		})
	}
}

func Test_ApplicationCRDExists(t *testing.T) {
	t.Parallel()

	// define test cases
	testCases := []struct {
		name       string
		wantResult bool
	}{
		{
			name:       "should return false when CRD is missing in k8s",
			wantResult: false,
		},
		{
			name:       "should return true when CRD exists in k8s",
			wantResult: true,
		},
	}

	// run test cases
	for _, tc := range testCases {
		tc := tc
		t.Run(tc.name, func(t *testing.T) {
			t.Parallel()

			// given
			sampleCRD := testutils.NewApplicationCRD()
			var objs []runtime.Object
			if tc.wantResult {
				objs = append(objs, sampleCRD)
			}

			fakeClientSet := apiclientsetfake.NewSimpleClientset(objs...)
			kubeClient := NewKubeClient(nil, fakeClientSet, testFieldManager)

			// when
			gotResult, err := kubeClient.ApplicationCRDExists(context.Background())

			// then
			require.NoError(t, err)
			require.Equal(t, tc.wantResult, gotResult)
		})
	}
}<|MERGE_RESOLUTION|>--- conflicted
+++ resolved
@@ -90,11 +90,7 @@
 			}
 			fakeClientBuilder := fake.NewClientBuilder()
 			fakeClient := fakeClientBuilder.WithObjects(objs...).Build()
-<<<<<<< HEAD
-			kubeClient := NewKubeClient(fakeClient, nil, nil, testFieldManager)
-=======
-			kubeClient := NewKubeClient(fakeClient, nil, testFieldManager)
->>>>>>> 661b5d08
+			kubeClient := NewKubeClient(fakeClient, nil, testFieldManager, nil)
 
 			// when
 			err := kubeClient.PatchApply(context.Background(), tc.givenUpdateDeployment)
@@ -627,7 +623,7 @@
 			}
 
 			fakeClientSet := apiclientsetfake.NewSimpleClientset(objs...)
-			kubeClient := NewKubeClient(nil, fakeClientSet, testFieldManager)
+			kubeClient := NewKubeClient(nil, fakeClientSet, testFieldManager, nil)
 
 			// when
 			gotResult, err := kubeClient.ApplicationCRDExists(context.Background())
