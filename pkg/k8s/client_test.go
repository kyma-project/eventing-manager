package k8s

import (
	"context"
	"crypto/rand"
	"testing"

	"github.com/stretchr/testify/require"
	kadmissionregistrationv1 "k8s.io/api/admissionregistration/v1"
	kappsv1 "k8s.io/api/apps/v1"
	kcorev1 "k8s.io/api/core/v1"
	krbacv1 "k8s.io/api/rbac/v1"
	kapixclientsetfake "k8s.io/apiextensions-apiserver/pkg/client/clientset/clientset/fake"
	kerrors "k8s.io/apimachinery/pkg/api/errors"
	kmetav1 "k8s.io/apimachinery/pkg/apis/meta/v1"
	"k8s.io/apimachinery/pkg/runtime"
	"k8s.io/apimachinery/pkg/types"
	"sigs.k8s.io/controller-runtime/pkg/client"
	"sigs.k8s.io/controller-runtime/pkg/client/fake"

	eventingv1alpha2 "github.com/kyma-project/eventing-manager/api/eventing/v1alpha2"
	testutils "github.com/kyma-project/eventing-manager/test/utils"
)

const testFieldManager = "eventing-manager"

<<<<<<< HEAD
func Test_PatchApply(t *testing.T) {
	t.Parallel()

	// NOTE: In real k8s client, the kubeClient.PatchApply creates the resource
	// if it does not exist on the cluster. But in the fake client the behaviour
	// is not properly replicated. As mentioned: "ObjectMeta's `Generation` and
	// `ResourceVersion` don't behave properly, Patch or Update operations that
	// rely on these fields will fail, or give false positives." in docs
	// https://pkg.go.dev/sigs.k8s.io/controller-runtime/pkg/client/fake
	// This scenario will be tested in integration tests with envTest pkg.

	twoReplicas := int32(2)
	threeReplicas := int32(3)

	// define test cases
	testCases := []struct {
		name                  string
		givenDeployment       *kappsv1.Deployment
		givenUpdateDeployment *kappsv1.Deployment
	}{
		{
			name: "should update resource when exists in k8s",
			givenDeployment: &kappsv1.Deployment{
				TypeMeta: kmetav1.TypeMeta{
					Kind:       "Deployment",
					APIVersion: "apps/v1",
				},
				ObjectMeta: kmetav1.ObjectMeta{
					Name:      "test",
					Namespace: "test",
				},
				Spec: kappsv1.DeploymentSpec{
					Replicas: &twoReplicas,
				},
			},
			givenUpdateDeployment: &kappsv1.Deployment{
				TypeMeta: kmetav1.TypeMeta{
					Kind:       "Deployment",
					APIVersion: "apps/v1",
				},
				ObjectMeta: kmetav1.ObjectMeta{
					Name:      "test",
					Namespace: "test",
				},
				Spec: kappsv1.DeploymentSpec{
					Replicas: &threeReplicas,
				},
			},
		},
	}

	// run test cases
	for _, tc := range testCases {
		testcase := tc
		t.Run(testcase.name, func(t *testing.T) {
			t.Parallel()

			// given
			var objs []client.Object
			if testcase.givenDeployment != nil {
				objs = append(objs, testcase.givenDeployment)
			}
			fakeClientBuilder := fake.NewClientBuilder()
			fakeClient := fakeClientBuilder.WithObjects(objs...).Build()
			kubeClient := NewKubeClient(fakeClient, nil, testFieldManager, nil)

			// when
			err := kubeClient.PatchApply(context.Background(), testcase.givenUpdateDeployment)

			// then
			require.NoError(t, err)
			// check that it should exist on k8s.
			gotSTS, err := kubeClient.GetDeployment(context.Background(),
				testcase.givenUpdateDeployment.GetName(), testcase.givenUpdateDeployment.GetNamespace())
			require.NoError(t, err)
			require.Equal(t, testcase.givenUpdateDeployment.GetName(), gotSTS.Name)
			require.Equal(t, testcase.givenUpdateDeployment.GetNamespace(), gotSTS.Namespace)
			require.Equal(t, *testcase.givenUpdateDeployment.Spec.Replicas, *gotSTS.Spec.Replicas)
		})
	}
}

func Test_PatchApplyPeerAuthentication(t *testing.T) {
	t.Parallel()

	// NOTE: In real k8s client, the kubeClient.PatchApply creates the resource
	// if it does not exist on the cluster. But in the fake client the behaviour
	// is not properly replicated. As mentioned: "ObjectMeta's `Generation` and
	// `ResourceVersion` don't behave properly, Patch or Update operations that
	// rely on these fields will fail, or give false positives." in docs
	// https://pkg.go.dev/sigs.k8s.io/controller-runtime/pkg/client/fake
	// This scenario will be tested in integration tests with envTest pkg.

	// define test cases
	testCases := []struct {
		name                          string
		givenPeerAuthentication       *istiopkgsecurityv1beta1.PeerAuthentication
		givenUpdatePeerAuthentication *istiopkgsecurityv1beta1.PeerAuthentication
	}{
		{
			name: "should update resource when exists in k8s",
			givenPeerAuthentication: &istiopkgsecurityv1beta1.PeerAuthentication{
				ObjectMeta: kmetav1.ObjectMeta{
					Name:      "eventing-publisher-proxy-metrics",
					Namespace: "test",
					Labels: map[string]string{
						"app.kubernetes.io/name":    "eventing-publisher-proxy-old",
						"app.kubernetes.io/version": "0.1.0",
					},
				},
				TypeMeta: kmetav1.TypeMeta{
					Kind:       "PeerAuthentication",
					APIVersion: "security.istio.io/v1beta1",
				},
			},
			givenUpdatePeerAuthentication: &istiopkgsecurityv1beta1.PeerAuthentication{
				ObjectMeta: kmetav1.ObjectMeta{
					Name:      "eventing-publisher-proxy-metrics",
					Namespace: "test",
					Labels: map[string]string{
						"app.kubernetes.io/name":    "eventing-publisher-proxy-new",
						"app.kubernetes.io/version": "0.1.0",
					},
				},
				TypeMeta: kmetav1.TypeMeta{
					Kind:       "PeerAuthentication",
					APIVersion: "security.istio.io/v1beta1",
				},
			},
		},
	}

	// run test cases
	for _, tc := range testCases {
		testcase := tc
		t.Run(testcase.name, func(t *testing.T) {
			t.Parallel()

			// get crd
			paCRD, err := testutils.NewPeerAuthenticationCRD()
			require.NoError(t, err)

			// given
			var objs []client.Object
			objs = append(objs, paCRD)
			if testcase.givenPeerAuthentication != nil {
				objs = append(objs, testcase.givenPeerAuthentication)
			}

			// define scheme
			fakeClientBuilder := fake.NewClientBuilder()
			newScheme := scheme.Scheme
			require.NoError(t, istiopkgsecurityv1beta1.AddToScheme(newScheme))

			fakeClient := fakeClientBuilder.WithScheme(newScheme).WithObjects(objs...).Build()
			kubeClient := NewKubeClient(fakeClient, nil, testFieldManager, nil)

			// when
			err = kubeClient.PatchApplyPeerAuthentication(context.Background(), testcase.givenUpdatePeerAuthentication)

			// then
			require.NoError(t, err)
		})
	}
}

=======
>>>>>>> 2a21aba5
func Test_UpdateDeployment(t *testing.T) {
	t.Parallel()

	// Define test cases
	testCases := []struct {
		name                   string
		namespace              string
		givenNewDeploymentSpec kappsv1.DeploymentSpec
		givenDeploymentExists  bool
	}{
		{
			name:                  "should update the deployment",
			namespace:             "test-namespace-1",
			givenDeploymentExists: true,
		},
		{
			name:                  "should give error that deployment does not exist",
			namespace:             "test-namespace-2",
			givenDeploymentExists: false,
		},
	}

	// Run tests
	for _, tc := range testCases {
		testcase := tc
		t.Run(testcase.name, func(t *testing.T) {
			t.Parallel()
			// given
			ctx := context.Background()
			fakeClient := fake.NewClientBuilder().Build()
			kubeClient := &KubeClient{
				client: fakeClient,
			}
			givenDeployment := testutils.NewDeployment("test-deployment", testcase.namespace, map[string]string{})
			// Create the deployment if it should exist
			if testcase.givenDeploymentExists {
				require.NoError(t, fakeClient.Create(ctx, givenDeployment))
			}

			givenUpdatedDeployment := givenDeployment.DeepCopy()
			givenUpdatedDeployment.Spec = testcase.givenNewDeploymentSpec

			// when
			err := kubeClient.UpdateDeployment(ctx, givenUpdatedDeployment)

			// then
			if !testcase.givenDeploymentExists {
				require.Error(t, err)
				require.True(t, kerrors.IsNotFound(err))
			} else {
				gotDeploy, err := kubeClient.GetDeployment(ctx, givenDeployment.Name, givenDeployment.Namespace)
				require.NoError(t, err)
				require.Equal(t, testcase.givenNewDeploymentSpec, gotDeploy.Spec)
			}
		})
	}
}

func Test_DeleteResource(t *testing.T) {
	t.Parallel()
	// Define test cases
	testCases := []struct {
		name                  string
		givenDeployment       *kappsv1.Deployment
		givenDeploymentExists bool
	}{
		{
			name: "should delete the deployment",
			givenDeployment: &kappsv1.Deployment{
				ObjectMeta: kmetav1.ObjectMeta{
					Name:      "test-deployment",
					Namespace: "test-namespace",
				},
			},
			givenDeploymentExists: true,
		},
		{
			name: "should not return error when the deployment does not exist",
			givenDeployment: &kappsv1.Deployment{
				ObjectMeta: kmetav1.ObjectMeta{
					Name:      "test-deployment",
					Namespace: "test-namespace2",
				},
			},
			givenDeploymentExists: false,
		},
	}

	// Run tests
	for _, tc := range testCases {
		testcase := tc
		t.Run(testcase.name, func(t *testing.T) {
			t.Parallel()
			// given
			ctx := context.Background()
			var givenObjs []client.Object
			if testcase.givenDeploymentExists {
				givenObjs = append(givenObjs, testcase.givenDeployment)
			}
			fakeClient := fake.NewClientBuilder().WithObjects(givenObjs...).Build()
			kubeClient := &KubeClient{
				client: fakeClient,
			}

			// when
			err := kubeClient.DeleteDeployment(ctx, testcase.givenDeployment.Name, testcase.givenDeployment.Namespace)

			// then
			require.NoError(t, err)
			// Check that the deployment must not exist.
			err = fakeClient.Get(ctx, types.NamespacedName{
				Name:      testcase.givenDeployment.Name,
				Namespace: testcase.givenDeployment.Namespace,
			}, &kappsv1.Deployment{})
			require.True(t, kerrors.IsNotFound(err), "DeleteResource did not delete deployment")
		})
	}
}

func Test_DeleteDeployment(t *testing.T) {
	t.Parallel()
	// Define test cases
	testCases := []struct {
		name         string
		namespace    string
		noDeployment bool
	}{
		{
			name:      "deployment exists",
			namespace: "test-namespace",
		},
		{
			name:         "deployment does not exist",
			namespace:    "test-namespace",
			noDeployment: true,
		},
	}

	// Run tests
	for _, tc := range testCases {
		testcase := tc
		t.Run(testcase.name, func(t *testing.T) {
			t.Parallel()
			// given
			ctx := context.Background()
			fakeClient := fake.NewClientBuilder().Build()
			kubeClient := &KubeClient{
				client: fakeClient,
			}
			deployment := &kappsv1.Deployment{
				ObjectMeta: kmetav1.ObjectMeta{
					Name:      "test-deployment",
					Namespace: "test-namespace",
				},
			}
			// Create the deployment if it should exist
			if !testcase.noDeployment {
				if err := fakeClient.Create(ctx, deployment); err != nil {
					t.Fatalf("failed to create deployment: %v", err)
				}
			}

			// when
			err := kubeClient.DeleteDeployment(ctx, deployment.Name, deployment.Namespace)

			// then
			require.NoError(t, err)
			// Check that the deployment was deleted
			err = fakeClient.Get(ctx,
				types.NamespacedName{Name: "test-deployment", Namespace: testcase.namespace}, &kappsv1.Deployment{})
			require.True(t, kerrors.IsNotFound(err), "DeleteDeployment did not delete deployment")
		})
	}
}

//nolint:dupl //not the same as ClusterRoleBinding
func Test_DeleteClusterRole(t *testing.T) {
	t.Parallel()
	// Define test cases
	testCases := []struct {
		name         string
		noDeployment bool
	}{
		{
			name: "ClusterRole exists",
		},
		{
			name:         "ClusterRole does not exist",
			noDeployment: true,
		},
	}

	// Run tests
	for _, tc := range testCases {
		testcase := tc
		t.Run(testcase.name, func(t *testing.T) {
			t.Parallel()
			// given
			ctx := context.Background()
			fakeClient := fake.NewClientBuilder().Build()
			kubeClient := &KubeClient{
				client: fakeClient,
			}
			clusterRole := &krbacv1.ClusterRole{
				ObjectMeta: kmetav1.ObjectMeta{
					Name:      "test-clusterrole",
					Namespace: "test-namespace",
				},
			}
			// Create the deployment if it should exist
			if !testcase.noDeployment {
				if err := fakeClient.Create(ctx, clusterRole); err != nil {
					t.Fatalf("failed to create ClusterRole: %v", err)
				}
			}

			// when
			err := kubeClient.DeleteClusterRole(ctx, clusterRole.Name, clusterRole.Namespace)

			// then
			require.NoError(t, err)
			// Check that the deployment was deleted
			err = fakeClient.Get(ctx,
				types.NamespacedName{Name: clusterRole.Name, Namespace: clusterRole.Namespace}, &krbacv1.ClusterRole{})
			require.True(t, kerrors.IsNotFound(err), "DeleteClusterRole did not delete ClusterRole")
		})
	}
}

//nolint:dupl // not the same as ClusterRole
func Test_DeleteClusterRoleBinding(t *testing.T) {
	t.Parallel()
	// Define test cases
	testCases := []struct {
		name         string
		noDeployment bool
	}{
		{
			name: "ClusterRoleBinding exists",
		},
		{
			name:         "ClusterRoleBinding does not exist",
			noDeployment: true,
		},
	}

	// Run tests
	for _, tc := range testCases {
		testcase := tc
		t.Run(testcase.name, func(t *testing.T) {
			t.Parallel()
			// given
			ctx := context.Background()
			fakeClient := fake.NewClientBuilder().Build()
			kubeClient := &KubeClient{
				client: fakeClient,
			}
			clusterRoleBinding := &krbacv1.ClusterRoleBinding{
				ObjectMeta: kmetav1.ObjectMeta{
					Name:      "test-clusterrolebinding",
					Namespace: "test-namespace",
				},
			}
			// Create the deployment if it should exist
			if !testcase.noDeployment {
				if err := fakeClient.Create(ctx, clusterRoleBinding); err != nil {
					t.Fatalf("failed to create ClusterRoleBinding: %v", err)
				}
			}

			// when
			err := kubeClient.DeleteClusterRoleBinding(ctx, clusterRoleBinding.Name, clusterRoleBinding.Namespace)

			// then
			require.NoError(t, err)
			// Check that the deployment was deleted
			err = fakeClient.Get(ctx,
				types.NamespacedName{Name: clusterRoleBinding.Name, Namespace: clusterRoleBinding.Namespace}, &krbacv1.ClusterRoleBinding{})
			require.True(t, kerrors.IsNotFound(err), "DeleteClusterRoleBinding did not delete ClusterRoleBinding")
		})
	}
}

func Test_GetSecret(t *testing.T) {
	t.Parallel()
	// Define test cases as a table.
	testCases := []struct {
		name                string
		givenNamespacedName string
		wantSecret          *kcorev1.Secret
		wantError           error
		wantNotFoundError   bool
	}{
		{
			name:                "success",
			givenNamespacedName: "test-namespace/test-secret",
			wantSecret: &kcorev1.Secret{
				TypeMeta: kmetav1.TypeMeta{
					Kind:       "Secret",
					APIVersion: "v1",
				},
				ObjectMeta: kmetav1.ObjectMeta{
					Name:      "test-secret",
					Namespace: "test-namespace",
				},
				Data: map[string][]byte{
					"key": []byte("value"),
				},
			},
		},
		{
			name:                "not found",
			givenNamespacedName: "test-namespace/test-secret",
			wantSecret:          nil,
			wantNotFoundError:   true,
		},
		{
			name:                "namespaced name format error",
			givenNamespacedName: "my-secret",
			wantSecret:          nil,
			wantError:           ErrSecretRefInvalid,
		},
	}

	for _, tc := range testCases {
		testcase := tc
		t.Run(testcase.name, func(t *testing.T) {
			t.Parallel()
			// given
			ctx := context.Background()
			fakeClient := fake.NewClientBuilder().Build()
			kubeClient := &KubeClient{
				client: fakeClient,
			}

			// Create the secret if it should exist
			if testcase.wantSecret != nil {
				require.NoError(t, fakeClient.Create(ctx, testcase.wantSecret))
			}

			// Call the GetSecret function with the test case's givenNamespacedName.
			secret, err := kubeClient.GetSecret(context.Background(), testcase.givenNamespacedName)

			// Assert that the function returned the expected secret and error.
			if testcase.wantNotFoundError {
				require.True(t, kerrors.IsNotFound(err))
			} else {
				require.ErrorIs(t, err, testcase.wantError)
			}
			require.Equal(t, testcase.wantSecret, secret)
		})
	}
}

//nolint:dupl // not the same as validating webhook
func Test_GetMutatingWebHookConfiguration(t *testing.T) {
	t.Parallel()

	// given
	newCABundle := make([]byte, 20)
	_, readErr := rand.Read(newCABundle)
	require.NoError(t, readErr)

	// Define test cases as a table.
	testCases := []struct {
		name                string
		givenName           string
		wantMutatingWebhook *kadmissionregistrationv1.MutatingWebhookConfiguration
		wantNotFoundError   bool
	}{
		{
			name:      "success",
			givenName: "test-wh",
			wantMutatingWebhook: &kadmissionregistrationv1.MutatingWebhookConfiguration{
				ObjectMeta: kmetav1.ObjectMeta{
					Name: "test-wh",
				},
				Webhooks: []kadmissionregistrationv1.MutatingWebhook{
					{
						ClientConfig: kadmissionregistrationv1.WebhookClientConfig{
							CABundle: newCABundle,
						},
					},
				},
			},
		},
		{
			name:                "not found",
			givenName:           "test-wh",
			wantMutatingWebhook: nil,
			wantNotFoundError:   true,
		},
	}

	for _, tc := range testCases {
		testcase := tc
		t.Run(testcase.name, func(t *testing.T) {
			t.Parallel()
			// given
			ctx := context.Background()
			fakeClient := fake.NewClientBuilder().Build()
			kubeClient := &KubeClient{
				client: fakeClient,
			}

			// Create the MutatingWebHookConfiguration if it should exist
			if testcase.wantMutatingWebhook != nil {
				require.NoError(t, fakeClient.Create(ctx, testcase.wantMutatingWebhook))
			}

			// when
			gotWebhook, err := kubeClient.GetMutatingWebHookConfiguration(context.Background(), testcase.givenName)

			// then
			if !testcase.wantNotFoundError {
				require.NoError(t, err)
				require.Equal(t, testcase.wantMutatingWebhook.Webhooks, gotWebhook.Webhooks)
			} else {
				require.Error(t, err)
				require.True(t, kerrors.IsNotFound(err))
			}
		})
	}
}

//nolint:dupl // not the same as mutating webhook
func Test_GetValidatingWebHookConfiguration(t *testing.T) {
	t.Parallel()

	// given
	newCABundle := make([]byte, 20)
	_, readErr := rand.Read(newCABundle)
	require.NoError(t, readErr)

	// Define test cases as a table.
	testCases := []struct {
		name                  string
		givenName             string
		wantValidatingWebhook *kadmissionregistrationv1.ValidatingWebhookConfiguration
		wantNotFoundError     bool
	}{
		{
			name:      "success",
			givenName: "test-wh",
			wantValidatingWebhook: &kadmissionregistrationv1.ValidatingWebhookConfiguration{
				ObjectMeta: kmetav1.ObjectMeta{
					Name: "test-wh",
				},
				Webhooks: []kadmissionregistrationv1.ValidatingWebhook{
					{
						ClientConfig: kadmissionregistrationv1.WebhookClientConfig{
							CABundle: newCABundle,
						},
					},
				},
			},
		},
		{
			name:                  "not found",
			givenName:             "test-wh",
			wantValidatingWebhook: nil,
			wantNotFoundError:     true,
		},
	}

	for _, tc := range testCases {
		testcase := tc
		t.Run(testcase.name, func(t *testing.T) {
			t.Parallel()
			// given
			ctx := context.Background()
			fakeClient := fake.NewClientBuilder().Build()
			kubeClient := &KubeClient{
				client: fakeClient,
			}

			// Create the ValidatingWebhookConfiguration if it should exist
			if testcase.wantValidatingWebhook != nil {
				require.NoError(t, fakeClient.Create(ctx, testcase.wantValidatingWebhook))
			}

			// when
			gotWebhook, err := kubeClient.GetValidatingWebHookConfiguration(context.Background(), testcase.givenName)

			// then
			if !testcase.wantNotFoundError {
				require.NoError(t, err)
				require.Equal(t, testcase.wantValidatingWebhook.Webhooks, gotWebhook.Webhooks)
			} else {
				require.Error(t, err)
				require.True(t, kerrors.IsNotFound(err))
			}
		})
	}
}

func Test_GetCRD(t *testing.T) {
	t.Parallel()

	// define test cases
	testCases := []struct {
		name              string
		givenCRDName      string
		wantNotFoundError bool
	}{
		{
			name:              "should return correct CRD from k8s",
			givenCRDName:      ApplicationCrdName,
			wantNotFoundError: false,
		},
		{
			name:              "should return not found error when CRD is missing in k8s",
			givenCRDName:      "non-existing",
			wantNotFoundError: true,
		},
	}

	// run test cases
	for _, tc := range testCases {
		testcase := tc
		t.Run(testcase.name, func(t *testing.T) {
			t.Parallel()

			// given
			sampleCRD := testutils.NewApplicationCRD()
			var objs []runtime.Object
			if !testcase.wantNotFoundError {
				objs = append(objs, sampleCRD)
			}

			fakeClientSet := kapixclientsetfake.NewSimpleClientset(objs...)
			kubeClient := NewKubeClient(nil, fakeClientSet, testFieldManager, nil)

			// when
			gotCRD, err := kubeClient.GetCRD(context.Background(), testcase.givenCRDName)

			// then
			if testcase.wantNotFoundError {
				require.Error(t, err)
				require.True(t, kerrors.IsNotFound(err))
			} else {
				require.NoError(t, err)
				require.Equal(t, sampleCRD.GetName(), gotCRD.Name)
			}
		})
	}
}

func Test_ApplicationCRDExists(t *testing.T) {
	t.Parallel()

	// define test cases
	testCases := []struct {
		name       string
		wantResult bool
	}{
		{
			name:       "should return false when CRD is missing in k8s",
			wantResult: false,
		},
		{
			name:       "should return true when CRD exists in k8s",
			wantResult: true,
		},
	}

	// run test cases
	for _, tc := range testCases {
		testcase := tc
		t.Run(testcase.name, func(t *testing.T) {
			t.Parallel()

			// given
			sampleCRD := testutils.NewApplicationCRD()
			var objs []runtime.Object
			if testcase.wantResult {
				objs = append(objs, sampleCRD)
			}

			fakeClientSet := kapixclientsetfake.NewSimpleClientset(objs...)
			kubeClient := NewKubeClient(nil, fakeClientSet, testFieldManager, nil)

			// when
			gotResult, err := kubeClient.ApplicationCRDExists(context.Background())

			// then
			require.NoError(t, err)
			require.Equal(t, testcase.wantResult, gotResult)
		})
	}
}

func Test_PeerAuthenticationCRDExists(t *testing.T) {
	t.Parallel()

	// define test cases
	testCases := []struct {
		name       string
		wantResult bool
	}{
		{
			name:       "should return false when CRD is missing in k8s",
			wantResult: false,
		},
		{
			name:       "should return true when CRD exists in k8s",
			wantResult: true,
		},
	}

	// run test cases
	for _, tc := range testCases {
		testcase := tc
		t.Run(testcase.name, func(t *testing.T) {
			t.Parallel()

			// given
			sampleCRD, err := testutils.NewPeerAuthenticationCRD()
			require.NoError(t, err)
			var objs []runtime.Object
			if testcase.wantResult {
				objs = append(objs, sampleCRD)
			}

			fakeClientSet := kapixclientsetfake.NewSimpleClientset(objs...)
			kubeClient := NewKubeClient(nil, fakeClientSet, testFieldManager, nil)

			// when
			gotResult, err := kubeClient.PeerAuthenticationCRDExists(context.Background())

			// then
			require.NoError(t, err)
			require.Equal(t, testcase.wantResult, gotResult)
		})
	}
}

func TestGetSubscriptions(t *testing.T) {
	t.Parallel()
	// Define test cases
	testCases := []struct {
		name                 string
		wantSubscriptionList *eventingv1alpha2.SubscriptionList
	}{
		{
			name: "exists subscription",
			wantSubscriptionList: &eventingv1alpha2.SubscriptionList{
				TypeMeta: kmetav1.TypeMeta{
					Kind:       "SubscriptionList",
					APIVersion: "eventing.kyma-project.io/v1alpha2",
				},
				Items: []eventingv1alpha2.Subscription{
					{
						TypeMeta: kmetav1.TypeMeta{
							Kind:       "Subscription",
							APIVersion: "eventing.kyma-project.io/v1alpha2",
						},
						ObjectMeta: kmetav1.ObjectMeta{
							Name:      "test-subscription",
							Namespace: "test-namespace",
						},
					},
				},
			},
		},
		{
			name:                 "no subscription",
			wantSubscriptionList: &eventingv1alpha2.SubscriptionList{},
		},
	}

	// Iterate over test cases
	for _, tc := range testCases {
		testcase := tc
		t.Run(testcase.name, func(t *testing.T) {
			t.Parallel()
			// given
			ctx := context.Background()
			scheme := runtime.NewScheme()
			err := eventingv1alpha2.AddToScheme(scheme)
			require.NoError(t, err)

			fakeClient := fake.NewClientBuilder().WithScheme(scheme).Build()

			kubeClient := &KubeClient{
				client: fakeClient,
			}

			// Create the secret if it should exist
			if testcase.wantSubscriptionList != nil && len(testcase.wantSubscriptionList.Items) > 0 {
				require.NoError(t, fakeClient.Create(ctx, &testcase.wantSubscriptionList.Items[0]))
			}

			// Call the GetSubscriptions method
			result, _ := kubeClient.GetSubscriptions(context.Background())

			// Assert the result of the method
			if testcase.wantSubscriptionList != nil && len(testcase.wantSubscriptionList.Items) > 0 {
				require.NotEmpty(t, result.Items)
			} else {
				require.Empty(t, result.Items)
			}
		})
	}
}

func Test_GetConfigMap(t *testing.T) {
	t.Parallel()

	testCases := []struct {
		name              string
		givenName         string
		givenNamespace    string
		wantNotFoundError bool
	}{
		{
			name:              "should return configmap",
			givenName:         "test-name",
			givenNamespace:    "test-namespace",
			wantNotFoundError: false,
		},
		{
			name:              "should not return configmap",
			givenName:         "non-existing",
			givenNamespace:    "non-existing",
			wantNotFoundError: true,
		},
	}

	for _, tc := range testCases {
		testcase := tc
		t.Run(testcase.name, func(t *testing.T) {
			t.Parallel()

			// given
			ctx := context.Background()
			kubeClient := &KubeClient{client: fake.NewClientBuilder().Build()}
			givenCM := testutils.NewConfigMap(testcase.givenName, testcase.givenNamespace)
			if !testcase.wantNotFoundError {
				require.NoError(t, kubeClient.client.Create(ctx, givenCM))
			}

			// when
			gotCM, err := kubeClient.GetConfigMap(context.Background(), testcase.givenName, testcase.givenNamespace)

			// then
			if testcase.wantNotFoundError {
				require.Error(t, err)
				require.True(t, kerrors.IsNotFound(err))
			} else {
				require.NoError(t, err)
				require.Equal(t, givenCM.GetName(), gotCM.Name)
			}
		})
	}
}

func Test_APIRuleCRDExists(t *testing.T) {
	t.Parallel()

	// define test cases
	testCases := []struct {
		name       string
		wantResult bool
	}{
		{
			name:       "should return false when CRD is missing in k8s",
			wantResult: false,
		},
		{
			name:       "should return true when CRD exists in k8s",
			wantResult: true,
		},
	}

	// run test cases
	for _, tc := range testCases {
		testcase := tc
		t.Run(testcase.name, func(t *testing.T) {
			t.Parallel()

			// given
			var objs []runtime.Object
			if testcase.wantResult {
				sampleCRD := testutils.NewAPIRuleCRD()
				objs = append(objs, sampleCRD)
			}

			fakeClientSet := kapixclientsetfake.NewSimpleClientset(objs...)
			kubeClient := NewKubeClient(nil, fakeClientSet, testFieldManager, nil)

			// when
			gotResult, err := kubeClient.APIRuleCRDExists(context.Background())

			// then
			require.NoError(t, err)
			require.Equal(t, testcase.wantResult, gotResult)
		})
	}
}<|MERGE_RESOLUTION|>--- conflicted
+++ resolved
@@ -24,175 +24,6 @@
 
 const testFieldManager = "eventing-manager"
 
-<<<<<<< HEAD
-func Test_PatchApply(t *testing.T) {
-	t.Parallel()
-
-	// NOTE: In real k8s client, the kubeClient.PatchApply creates the resource
-	// if it does not exist on the cluster. But in the fake client the behaviour
-	// is not properly replicated. As mentioned: "ObjectMeta's `Generation` and
-	// `ResourceVersion` don't behave properly, Patch or Update operations that
-	// rely on these fields will fail, or give false positives." in docs
-	// https://pkg.go.dev/sigs.k8s.io/controller-runtime/pkg/client/fake
-	// This scenario will be tested in integration tests with envTest pkg.
-
-	twoReplicas := int32(2)
-	threeReplicas := int32(3)
-
-	// define test cases
-	testCases := []struct {
-		name                  string
-		givenDeployment       *kappsv1.Deployment
-		givenUpdateDeployment *kappsv1.Deployment
-	}{
-		{
-			name: "should update resource when exists in k8s",
-			givenDeployment: &kappsv1.Deployment{
-				TypeMeta: kmetav1.TypeMeta{
-					Kind:       "Deployment",
-					APIVersion: "apps/v1",
-				},
-				ObjectMeta: kmetav1.ObjectMeta{
-					Name:      "test",
-					Namespace: "test",
-				},
-				Spec: kappsv1.DeploymentSpec{
-					Replicas: &twoReplicas,
-				},
-			},
-			givenUpdateDeployment: &kappsv1.Deployment{
-				TypeMeta: kmetav1.TypeMeta{
-					Kind:       "Deployment",
-					APIVersion: "apps/v1",
-				},
-				ObjectMeta: kmetav1.ObjectMeta{
-					Name:      "test",
-					Namespace: "test",
-				},
-				Spec: kappsv1.DeploymentSpec{
-					Replicas: &threeReplicas,
-				},
-			},
-		},
-	}
-
-	// run test cases
-	for _, tc := range testCases {
-		testcase := tc
-		t.Run(testcase.name, func(t *testing.T) {
-			t.Parallel()
-
-			// given
-			var objs []client.Object
-			if testcase.givenDeployment != nil {
-				objs = append(objs, testcase.givenDeployment)
-			}
-			fakeClientBuilder := fake.NewClientBuilder()
-			fakeClient := fakeClientBuilder.WithObjects(objs...).Build()
-			kubeClient := NewKubeClient(fakeClient, nil, testFieldManager, nil)
-
-			// when
-			err := kubeClient.PatchApply(context.Background(), testcase.givenUpdateDeployment)
-
-			// then
-			require.NoError(t, err)
-			// check that it should exist on k8s.
-			gotSTS, err := kubeClient.GetDeployment(context.Background(),
-				testcase.givenUpdateDeployment.GetName(), testcase.givenUpdateDeployment.GetNamespace())
-			require.NoError(t, err)
-			require.Equal(t, testcase.givenUpdateDeployment.GetName(), gotSTS.Name)
-			require.Equal(t, testcase.givenUpdateDeployment.GetNamespace(), gotSTS.Namespace)
-			require.Equal(t, *testcase.givenUpdateDeployment.Spec.Replicas, *gotSTS.Spec.Replicas)
-		})
-	}
-}
-
-func Test_PatchApplyPeerAuthentication(t *testing.T) {
-	t.Parallel()
-
-	// NOTE: In real k8s client, the kubeClient.PatchApply creates the resource
-	// if it does not exist on the cluster. But in the fake client the behaviour
-	// is not properly replicated. As mentioned: "ObjectMeta's `Generation` and
-	// `ResourceVersion` don't behave properly, Patch or Update operations that
-	// rely on these fields will fail, or give false positives." in docs
-	// https://pkg.go.dev/sigs.k8s.io/controller-runtime/pkg/client/fake
-	// This scenario will be tested in integration tests with envTest pkg.
-
-	// define test cases
-	testCases := []struct {
-		name                          string
-		givenPeerAuthentication       *istiopkgsecurityv1beta1.PeerAuthentication
-		givenUpdatePeerAuthentication *istiopkgsecurityv1beta1.PeerAuthentication
-	}{
-		{
-			name: "should update resource when exists in k8s",
-			givenPeerAuthentication: &istiopkgsecurityv1beta1.PeerAuthentication{
-				ObjectMeta: kmetav1.ObjectMeta{
-					Name:      "eventing-publisher-proxy-metrics",
-					Namespace: "test",
-					Labels: map[string]string{
-						"app.kubernetes.io/name":    "eventing-publisher-proxy-old",
-						"app.kubernetes.io/version": "0.1.0",
-					},
-				},
-				TypeMeta: kmetav1.TypeMeta{
-					Kind:       "PeerAuthentication",
-					APIVersion: "security.istio.io/v1beta1",
-				},
-			},
-			givenUpdatePeerAuthentication: &istiopkgsecurityv1beta1.PeerAuthentication{
-				ObjectMeta: kmetav1.ObjectMeta{
-					Name:      "eventing-publisher-proxy-metrics",
-					Namespace: "test",
-					Labels: map[string]string{
-						"app.kubernetes.io/name":    "eventing-publisher-proxy-new",
-						"app.kubernetes.io/version": "0.1.0",
-					},
-				},
-				TypeMeta: kmetav1.TypeMeta{
-					Kind:       "PeerAuthentication",
-					APIVersion: "security.istio.io/v1beta1",
-				},
-			},
-		},
-	}
-
-	// run test cases
-	for _, tc := range testCases {
-		testcase := tc
-		t.Run(testcase.name, func(t *testing.T) {
-			t.Parallel()
-
-			// get crd
-			paCRD, err := testutils.NewPeerAuthenticationCRD()
-			require.NoError(t, err)
-
-			// given
-			var objs []client.Object
-			objs = append(objs, paCRD)
-			if testcase.givenPeerAuthentication != nil {
-				objs = append(objs, testcase.givenPeerAuthentication)
-			}
-
-			// define scheme
-			fakeClientBuilder := fake.NewClientBuilder()
-			newScheme := scheme.Scheme
-			require.NoError(t, istiopkgsecurityv1beta1.AddToScheme(newScheme))
-
-			fakeClient := fakeClientBuilder.WithScheme(newScheme).WithObjects(objs...).Build()
-			kubeClient := NewKubeClient(fakeClient, nil, testFieldManager, nil)
-
-			// when
-			err = kubeClient.PatchApplyPeerAuthentication(context.Background(), testcase.givenUpdatePeerAuthentication)
-
-			// then
-			require.NoError(t, err)
-		})
-	}
-}
-
-=======
->>>>>>> 2a21aba5
 func Test_UpdateDeployment(t *testing.T) {
 	t.Parallel()
 
