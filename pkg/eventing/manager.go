--- conflicted
+++ resolved
@@ -71,10 +71,6 @@
 		return nil, err
 	}
 	em.updatePublisherConfig(eventing)
-<<<<<<< HEAD
-	// deployment, err := em.ecReconcilerClient.DeployPublisherProxy(ctx, ecBackendType, em.natsConfig, em.backendConfig)
-=======
->>>>>>> 73b4b690
 	deployment, err := em.applyPublisherProxyDeployment(ctx, eventing, backendType)
 	if err != nil {
 		return nil, err
