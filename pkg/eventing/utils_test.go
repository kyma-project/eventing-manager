--- conflicted
+++ resolved
@@ -3,15 +3,9 @@
 import (
 	"testing"
 
-<<<<<<< HEAD
 	"github.com/kyma-project/eventing-manager/api/operator/v1alpha1"
-=======
->>>>>>> 8d64f220
 	"github.com/stretchr/testify/require"
 	metav1 "k8s.io/apimachinery/pkg/apis/meta/v1"
-
-	"github.com/kyma-project/eventing-manager/api/operator.kyma-project.io/v1alpha1"
-	ecv1alpha1 "github.com/kyma-project/kyma/components/eventing-controller/api/v1alpha1"
 )
 
 func Test_EPPResourcesNames(t *testing.T) {
@@ -38,7 +32,7 @@
 	tests := []struct {
 		name string
 		args args
-		want ecv1alpha1.BackendType
+		want v1alpha1.BackendType
 	}{
 		{
 			name: "should return the correct backend type for NATS",
@@ -52,7 +46,7 @@
 			args: args{
 				backendType: "EventMesh",
 			},
-			want: "BEB",
+			want: "EventMesh",
 		},
 		{
 			name: "should return the default backend type for unsupported input",
