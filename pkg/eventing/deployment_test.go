package eventing

import (
	"fmt"
	metav1 "k8s.io/apimachinery/pkg/apis/meta/v1"
	"strings"
	"testing"

	"github.com/stretchr/testify/assert"
	"github.com/stretchr/testify/require"
	appsv1 "k8s.io/api/apps/v1"
	v1 "k8s.io/api/core/v1"

<<<<<<< HEAD
	"github.com/kyma-project/eventing-manager/api/operator/v1alpha1"
=======
	"github.com/kyma-project/eventing-manager/api/operator.kyma-project.io/v1alpha1"
	"github.com/kyma-project/eventing-manager/internal/label"
>>>>>>> 8d64f220
	"github.com/kyma-project/eventing-manager/pkg/env"
	"github.com/kyma-project/eventing-manager/test"
	testutils "github.com/kyma-project/eventing-manager/test/utils"
)

const (
	natsURL         = "eventing-nats.kyma-system.svc.cluster.local"
	eventTypePrefix = "test.prefix"
)

func TestNewDeployment(t *testing.T) {
	publisherConfig := env.PublisherConfig{
		Image:           "testImage",
		ImagePullPolicy: "Always",
		AppLogFormat:    "json",
	}
	testCases := []struct {
		name                  string
		givenPublisherName    string
		givenBackendType      v1alpha1.BackendType
		wantBackendAssertions func(t *testing.T, publisherName string, deployment appsv1.Deployment)
	}{
		{
			name:                  "NATS should be set properly after calling the constructor",
			givenPublisherName:    "test-name",
			givenBackendType:      v1alpha1.NatsBackendType,
			wantBackendAssertions: natsBackendAssertions,
		},
		{
			name:                  "EventMesh should be set properly after calling the constructor",
			givenPublisherName:    "test-name",
			givenBackendType:      v1alpha1.EventMeshBackendType,
			wantBackendAssertions: eventMeshBackendAssertions,
		},
	}

	publisherName := fmt.Sprintf("%s-%s", "test-name", publisherProxySuffix)
	publisherNamespace := "test-namespace"
	for _, tc := range testCases {
		tc := tc
		t.Run(tc.name, func(t *testing.T) {
			var deployment *appsv1.Deployment
			var natsConfig env.NATSConfig

			switch tc.givenBackendType {
			case "NATS":
				natsConfig = env.NATSConfig{
					JSStreamName: "kyma",
					URL:          natsURL,
				}
				deployment = newNATSPublisherDeployment(testutils.NewEventingCR(
					testutils.WithEventingCRName(tc.givenPublisherName),
					testutils.WithEventingCRNamespace(publisherNamespace),
					testutils.WithEventingEventTypePrefix(eventTypePrefix),
				), natsConfig, publisherConfig)
			case "EventMesh":
				deployment = newEventMeshPublisherDeployment(testutils.NewEventingCR(
					testutils.WithEventingCRName(tc.givenPublisherName),
					testutils.WithEventingCRNamespace(publisherNamespace),
					testutils.WithEventMeshBackend("test-namespace/test-name"),
				), publisherConfig)
			default:
				t.Errorf("Invalid backend!")
			}

			// the right backendType should be set
			assert.Equal(t, deployment.ObjectMeta.Labels[label.KeyBackend], string(getECBackendType(tc.givenBackendType)))
			assert.Equal(t, deployment.ObjectMeta.Labels[label.KeyName], publisherName)

			// check the container properties were set properly
			container := findPublisherContainer(publisherName, *deployment)
			assert.NotNil(t, container)

			assert.Equal(t, fmt.Sprint(container.Name), publisherName)
			assert.Equal(t, fmt.Sprint(container.Image), publisherConfig.Image)
			assert.Equal(t, fmt.Sprint(container.ImagePullPolicy), publisherConfig.ImagePullPolicy)

			tc.wantBackendAssertions(t, publisherName, *deployment)
		})
	}
}

func Test_NewDeploymentSecurityContext(t *testing.T) {
	// given
	config := env.GetBackendConfig()
	givenEventing := testutils.NewEventingCR(
		testutils.WithEventingCRName("tets-deployment"),
		testutils.WithEventingCRNamespace("test-namespace"),
	)
	deployment := newDeployment(givenEventing, config.PublisherConfig,
		WithContainers(config.PublisherConfig, givenEventing),
	)

	// when
	podSecurityContext := deployment.Spec.Template.Spec.SecurityContext
	containerSecurityContext := deployment.Spec.Template.Spec.Containers[0].SecurityContext

	// then
	assert.Equal(t, getPodSecurityContext(), podSecurityContext)
	assert.Equal(t, getContainerSecurityContext(), containerSecurityContext)
}

func Test_GetNATSEnvVars(t *testing.T) {
	testCases := []struct {
		name            string
		givenEnvs       map[string]string
		givenNATSConfig env.NATSConfig
		givenEventing   *v1alpha1.Eventing
		wantEnvs        []v1.EnvVar
	}{
		{
			name: "JS envs should stay empty",
			givenEnvs: map[string]string{
				"PUBLISHER_REQUEST_TIMEOUT": "10s",
			},
			givenEventing: testutils.NewEventingCR(),
			wantEnvs: []v1.EnvVar{
				{Name: "BACKEND", Value: "nats"},
				{Name: "PORT", Value: "8080"},
				{Name: "NATS_URL", Value: ""},
				{Name: "REQUEST_TIMEOUT", Value: "10s"},
				{Name: "LEGACY_NAMESPACE", Value: "kyma"},
				{Name: "EVENT_TYPE_PREFIX", Value: ""},
				{Name: "APPLICATION_CRD_ENABLED", Value: "false"},
				{Name: "JS_STREAM_NAME", Value: ""},
			},
		},
		{
			name: "Test the REQUEST_TIMEOUT and non-empty NatsConfig",
			givenEnvs: map[string]string{
				"PUBLISHER_REQUEST_TIMEOUT": "10s",
			},
			givenNATSConfig: env.NATSConfig{
				JSStreamName: "sap",
				URL:          "test-url",
			},
			givenEventing: testutils.NewEventingCR(),
			wantEnvs: []v1.EnvVar{
				{Name: "BACKEND", Value: "nats"},
				{Name: "PORT", Value: "8080"},
				{Name: "NATS_URL", Value: "test-url"},
				{Name: "REQUEST_TIMEOUT", Value: "10s"},
				{Name: "LEGACY_NAMESPACE", Value: "kyma"},
				{Name: "EVENT_TYPE_PREFIX", Value: ""},
				{Name: "APPLICATION_CRD_ENABLED", Value: "false"},
				{Name: "JS_STREAM_NAME", Value: "sap"},
			},
		},
	}
	for _, tc := range testCases {
		t.Run(tc.name, func(t *testing.T) {
			for k, v := range tc.givenEnvs {
				t.Setenv(k, v)
			}
			backendConfig := env.GetBackendConfig()
			envVars := getNATSEnvVars(tc.givenNATSConfig, backendConfig.PublisherConfig, tc.givenEventing)

			// ensure the right envs were set
			require.Equal(t, tc.wantEnvs, envVars)
		})
	}
}
func Test_GetLogEnvVars(t *testing.T) {
	testCases := []struct {
		name          string
		givenEventing *v1alpha1.Eventing
		wantEnvs      []v1.EnvVar
	}{
		{
			name: "APP_LOG_FORMAT should be text and APP_LOG_LEVEL should become the default info value",
			givenEventing: testutils.NewEventingCR(
				testutils.WithEventingLogLevel("Info"),
			),
			wantEnvs: []v1.EnvVar{
				{Name: "APP_LOG_FORMAT", Value: "json"},
				{Name: "APP_LOG_LEVEL", Value: "info"},
			},
		},
		{
			name: "APP_LOG_FORMAT should become default json and APP_LOG_LEVEL should be warning",
			givenEventing: testutils.NewEventingCR(
				testutils.WithEventingLogLevel("Warn"),
			),
			wantEnvs: []v1.EnvVar{
				{Name: "APP_LOG_FORMAT", Value: "json"},
				{Name: "APP_LOG_LEVEL", Value: "warn"},
			},
		},
		{
			name: "APP_LOG_FORMAT should be testFormat and APP_LOG_LEVEL should be error",
			givenEventing: testutils.NewEventingCR(
				testutils.WithEventingLogLevel("Error"),
			),
			wantEnvs: []v1.EnvVar{
				{Name: "APP_LOG_FORMAT", Value: "json"},
				{Name: "APP_LOG_LEVEL", Value: "error"},
			},
		},
	}
	for _, tc := range testCases {
		t.Run(tc.name, func(t *testing.T) {
			backendConfig := env.GetBackendConfig()
			envVars := getLogEnvVars(backendConfig.PublisherConfig, tc.givenEventing)

			// ensure the right envs were set
			require.Equal(t, tc.wantEnvs, envVars)
		})
	}
}

func Test_GetEventMeshEnvVars(t *testing.T) {
	testCases := []struct {
		name          string
		givenEnvs     map[string]string
		givenEventing *v1alpha1.Eventing
		wantEnvs      map[string]string
	}{
		{
			name: "REQUEST_TIMEOUT is not set, the default value should be taken",
			givenEnvs: map[string]string{
				"PUBLISHER_REQUESTS_CPU": "64m",
			},
			givenEventing: testutils.NewEventingCR(
				testutils.WithEventMeshBackend("test-namespace/test-name"),
			),
			wantEnvs: map[string]string{
				"REQUEST_TIMEOUT": "5s", // default value
			},
		},
		{
			name: "REQUEST_TIMEOUT should be set",
			givenEnvs: map[string]string{
				"PUBLISHER_REQUEST_TIMEOUT": "10s",
			},
			givenEventing: testutils.NewEventingCR(
				testutils.WithEventMeshBackend("test-namespace/test-name"),
				testutils.WithEventingEventTypePrefix(eventTypePrefix),
			),
			wantEnvs: map[string]string{
				"EVENT_TYPE_PREFIX": eventTypePrefix,
				"REQUEST_TIMEOUT":   "10s",
			},
		},
		{
			name:      "APPLICATION_CRD_ENABLED should be set",
			givenEnvs: map[string]string{},
			givenEventing: testutils.NewEventingCR(
				testutils.WithEventMeshBackend("test-namespace/test-name"),
				testutils.WithEventingEventTypePrefix(eventTypePrefix),
			),
			wantEnvs: map[string]string{
				"APPLICATION_CRD_ENABLED": "false",
			},
		},
	}
	for _, tc := range testCases {
		t.Run(tc.name, func(t *testing.T) {
			for k, v := range tc.givenEnvs {
				t.Setenv(k, v)
			}
			backendConfig := env.GetBackendConfig()
			envVars := getEventMeshEnvVars("test-name", backendConfig.PublisherConfig, tc.givenEventing)

			// ensure the right envs were set
			for index, val := range tc.wantEnvs {
				gotEnv := test.FindEnvVar(envVars, index)
				assert.NotNil(t, gotEnv)
				assert.Equal(t, val, gotEnv.Value)
			}
		})
	}
}

// natsBackendAssertions checks that the NATS-specific data was set in the NewNATSPublisherDeployment.
func natsBackendAssertions(t *testing.T, publisherName string, deployment appsv1.Deployment) {
	container := findPublisherContainer(publisherName, deployment)
	assert.NotNil(t, container)

	streamName := test.FindEnvVar(container.Env, "JS_STREAM_NAME")
	assert.Equal(t, streamName.Value, "kyma")
	url := test.FindEnvVar(container.Env, "NATS_URL")
	assert.Equal(t, url.Value, natsURL)
	eventTypePrefixEnv := test.FindEnvVar(container.Env, "EVENT_TYPE_PREFIX")
	assert.Equal(t, eventTypePrefixEnv.Value, eventTypePrefix)

	// check the affinity was set
	affinityLabels := deployment.Spec.Template.Spec.Affinity.PodAntiAffinity.PreferredDuringSchedulingIgnoredDuringExecution[0].PodAffinityTerm.LabelSelector.MatchLabels
	for _, val := range affinityLabels {
		assert.Equal(t, val, publisherName)
	}
}

// eventMeshBackendAssertions checks that the eventmesh-specific data was set in the NewEventMeshPublisherDeployment.
func eventMeshBackendAssertions(t *testing.T, publisherName string, deployment appsv1.Deployment) {
	container := findPublisherContainer(publisherName, deployment)
	assert.NotNil(t, container)

	// check eventmesh-specific env variables
	eventMeshNamespace := test.FindEnvVar(container.Env, "BEB_NAMESPACE")
	assert.Equal(t, eventMeshNamespace.Value, fmt.Sprintf("%s$(BEB_NAMESPACE_VALUE)", eventMeshNamespacePrefix))

	// check the affinity is empty
	assert.Empty(t, deployment.Spec.Template.Spec.Affinity)
}

// findPublisherContainer gets the publisher proxy container by its name.
func findPublisherContainer(publisherName string, deployment appsv1.Deployment) v1.Container {
	var container v1.Container
	for _, c := range deployment.Spec.Template.Spec.Containers {
		if strings.EqualFold(c.Name, publisherName) {
			container = c
		}
	}
	return container
}

func Test_getLabels(t *testing.T) {
	// given
	const (
		publisherName          = "test-publisher"
		backendTypeUnsupported = "Unsupported"
		backendTypeEventMesh   = "EventMesh"
		backendTypeNATS        = "NATS"
	)
	type args struct {
		publisherName string
		backendType   v1alpha1.BackendType
	}
	tests := []struct {
		name string
		args args
		want map[string]string
	}{
		{
			name: "should return the correct labels for backend NATS",
			args: args{
				publisherName: publisherName,
				backendType:   backendTypeNATS,
			},
			want: map[string]string{
				label.KeyComponent: label.ValueEventingManager,
				label.KeyCreatedBy: label.ValueEventingManager,
				label.KeyInstance:  label.ValueEventing,
				label.KeyManagedBy: label.ValueEventingManager,
				label.KeyName:      publisherName,
				label.KeyPartOf:    label.ValueEventingManager,
				label.KeyBackend:   "NATS",
				label.KeyDashboard: label.ValueEventing,
			},
		},
		{
			name: "should return the correct labels for backend EventMesh",
			args: args{
				publisherName: publisherName,
				backendType:   backendTypeEventMesh,
			},
			want: map[string]string{
				label.KeyComponent: label.ValueEventingManager,
				label.KeyCreatedBy: label.ValueEventingManager,
				label.KeyInstance:  label.ValueEventing,
				label.KeyManagedBy: label.ValueEventingManager,
				label.KeyName:      publisherName,
				label.KeyPartOf:    label.ValueEventingManager,
				label.KeyBackend:   "BEB",
				label.KeyDashboard: label.ValueEventing,
			},
		},
		{
			name: "should return the correct labels for unsupported backend",
			args: args{
				publisherName: publisherName,
				backendType:   backendTypeUnsupported,
			},
			want: map[string]string{
				label.KeyComponent: label.ValueEventingManager,
				label.KeyCreatedBy: label.ValueEventingManager,
				label.KeyInstance:  label.ValueEventing,
				label.KeyManagedBy: label.ValueEventingManager,
				label.KeyName:      publisherName,
				label.KeyPartOf:    label.ValueEventingManager,
				label.KeyBackend:   "NATS",
				label.KeyDashboard: label.ValueEventing,
			},
		},
	}
	for _, tt := range tests {
		t.Run(tt.name, func(t *testing.T) {
			// when
			got := getLabels(tt.args.publisherName, tt.args.backendType)

			// then
			require.Equal(t, tt.want, got)
		})
	}
}

func Test_getSelector(t *testing.T) {
	// given
	const (
		publisherName = "test-publisher"
	)
	type args struct {
		publisherName string
	}
	tests := []struct {
		name string
		args args
		want *metav1.LabelSelector
	}{
		{
			name: "should return the correct selector",
			args: args{
				publisherName: publisherName,
			},
			want: &metav1.LabelSelector{
				MatchLabels: map[string]string{
					label.KeyInstance:  label.ValueEventing,
					label.KeyName:      publisherName,
					label.KeyDashboard: label.ValueEventing,
				},
			},
		},
	}
	for _, tt := range tests {
		t.Run(tt.name, func(t *testing.T) {
			// when
			got := getSelector(tt.args.publisherName)

			// then
			require.Equal(t, tt.want, got)
		})
	}
}<|MERGE_RESOLUTION|>--- conflicted
+++ resolved
@@ -11,12 +11,8 @@
 	appsv1 "k8s.io/api/apps/v1"
 	v1 "k8s.io/api/core/v1"
 
-<<<<<<< HEAD
 	"github.com/kyma-project/eventing-manager/api/operator/v1alpha1"
-=======
-	"github.com/kyma-project/eventing-manager/api/operator.kyma-project.io/v1alpha1"
 	"github.com/kyma-project/eventing-manager/internal/label"
->>>>>>> 8d64f220
 	"github.com/kyma-project/eventing-manager/pkg/env"
 	"github.com/kyma-project/eventing-manager/test"
 	testutils "github.com/kyma-project/eventing-manager/test/utils"
@@ -380,7 +376,7 @@
 				label.KeyManagedBy: label.ValueEventingManager,
 				label.KeyName:      publisherName,
 				label.KeyPartOf:    label.ValueEventingManager,
-				label.KeyBackend:   "BEB",
+				label.KeyBackend:   "EventMesh",
 				label.KeyDashboard: label.ValueEventing,
 			},
 		},
